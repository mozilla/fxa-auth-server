--- conflicted
+++ resolved
@@ -288,11 +288,7 @@
     "fxa-auth-db-mysql": {
       "version": "0.82.0",
       "from": "git+https://github.com/mozilla/fxa-auth-db-mysql.git#master",
-<<<<<<< HEAD
-      "resolved": "git+https://github.com/mozilla/fxa-auth-db-mysql.git#4083ef574681f295293f74459804db679ac0c662",
-=======
       "resolved": "git+https://github.com/mozilla/fxa-auth-db-mysql.git#0f816cba9d10095bf4f63a66e46c81195cce43b5",
->>>>>>> c77df318
       "dependencies": {
         "base64url": {
           "version": "2.0.0",
