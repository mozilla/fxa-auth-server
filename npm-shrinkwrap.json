--- conflicted
+++ resolved
@@ -440,9 +440,12 @@
       "integrity": "sha1-5QNHYR1+aQlDIIu9r+vLwvuGbUY="
     },
     "asn1": {
-      "version": "0.2.3",
-      "resolved": "https://registry.npmjs.org/asn1/-/asn1-0.2.3.tgz",
-      "integrity": "sha1-2sh4dxPJlmhJ/IGAd36+nB3fO4Y="
+      "version": "0.2.4",
+      "resolved": "https://registry.npmjs.org/asn1/-/asn1-0.2.4.tgz",
+      "integrity": "sha512-jxwzQpLQjSmWXgwaCZE9Nz+glAG01yF1QnWgbhGwHI5A6FRIEY6IVqtHhIepHqI7/kyEyQEagBC5mBEFlIYvdg==",
+      "requires": {
+        "safer-buffer": "~2.1.0"
+      }
     },
     "asn1.js": {
       "version": "1.0.3",
@@ -565,9 +568,9 @@
       }
     },
     "big-integer": {
-      "version": "1.6.32",
-      "resolved": "https://registry.npmjs.org/big-integer/-/big-integer-1.6.32.tgz",
-      "integrity": "sha512-ljKJdR3wk9thHfLj4DtrNiOSTxvGFaMjWrG4pW75juXC4j7+XuKJVFdg4kgFMYp85PVkO05dFMj2dk2xVsH4xw=="
+      "version": "1.6.34",
+      "resolved": "https://registry.npmjs.org/big-integer/-/big-integer-1.6.34.tgz",
+      "integrity": "sha512-+w6B0Uo0ZvTSzDkXjoBCTNK0oe+aVL+yPi7kwGZm8hd8+Nj1AFPoxoq1Bl/mEu/G/ivOkUc1LRqVR0XeWFUzuA=="
     },
     "big-time": {
       "version": "2.0.1",
@@ -692,9 +695,9 @@
       "integrity": "sha1-+OcRMvf/5uAaXJaXpMbz5I1cyBk="
     },
     "buffer-from": {
-      "version": "1.1.0",
-      "resolved": "https://registry.npmjs.org/buffer-from/-/buffer-from-1.1.0.tgz",
-      "integrity": "sha512-c5mRlguI/Pe2dSZmpER62rSCu0ryKmWddzRYsuXc50U2/g8jMOulc31VZMa4mYx31U5xsmSOpDCgH88Vl9cDGQ=="
+      "version": "1.1.1",
+      "resolved": "https://registry.npmjs.org/buffer-from/-/buffer-from-1.1.1.tgz",
+      "integrity": "sha512-MQcXEUbCKtEo7bhqEs6560Hyd4XaovZlO/k9V3hjVUF/zwW7KBVdSK4gIt/bzwS9MbR5qob+F5jusZsb0YQK2A=="
     },
     "buildmail": {
       "version": "4.0.1",
@@ -2840,11 +2843,7 @@
       "integrity": "sha512-yIovAzMX49sF8Yl58fSCWJ5svSLuaibPxXQJFLmBObTuCr0Mf1KiPopGM9NiFjiYBCbfaa2Fh6breQ6ANVTI0A=="
     },
     "fxa-auth-db-mysql": {
-<<<<<<< HEAD
       "version": "git+https://github.com/mozilla/fxa-auth-db-mysql.git#27277a4f7efc810df41b5cf17cbb3237f1fe3bb8",
-=======
-      "version": "git+https://github.com/mozilla/fxa-auth-db-mysql.git#29b9b4bc65784659ff103d77a390dc043e41992c",
->>>>>>> 5caedf31
       "from": "git+https://github.com/mozilla/fxa-auth-db-mysql.git#master",
       "dev": true,
       "requires": {
@@ -10950,7 +10949,7 @@
       "from": "git+https://github.com/vladikoff/node-uap.git#9cdd16247",
       "requires": {
         "array.prototype.find": "2.0.0",
-        "uap-core": "git://github.com/ua-parser/uap-core.git#590f66f40b00644efa6045d06e3c2a605eb22ea1",
+        "uap-core": "git://github.com/ua-parser/uap-core.git#f4d16a53e4771cf6deed18eb7273226606a4de21",
         "uap-ref-impl": "0.2.0",
         "yamlparser": "0.0.2"
       }
@@ -13731,7 +13730,7 @@
       "integrity": "sha1-hnrHTjhkGHsdPUfZlqeOxciDB3c="
     },
     "uap-core": {
-      "version": "git://github.com/ua-parser/uap-core.git#590f66f40b00644efa6045d06e3c2a605eb22ea1",
+      "version": "git://github.com/ua-parser/uap-core.git#f4d16a53e4771cf6deed18eb7273226606a4de21",
       "from": "git://github.com/ua-parser/uap-core.git"
     },
     "uap-ref-impl": {
