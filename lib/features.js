--- conflicted
+++ resolved
@@ -8,11 +8,7 @@
 
 module.exports = config => {
   const lastAccessTimeUpdates = config.lastAccessTimeUpdates
-<<<<<<< HEAD
-  const securityHistory = config.securityHistory
   const secondaryEmail = config.secondaryEmail
-=======
->>>>>>> 052b3aef
 
   return {
     /**
@@ -30,32 +26,6 @@
     },
 
     /**
-<<<<<<< HEAD
-     * Return whether tracking of security history events is enabled.
-     *
-     * @returns {boolean}
-     */
-    isSecurityHistoryTrackingEnabled() {
-      return securityHistory.enabled
-    },
-
-    /**
-     * Return whether or not we can bypass sign-in confirmation based
-     * on previously seen security event history.
-     *
-     * @returns {boolean}
-     */
-    isSecurityHistoryProfilingEnabled() {
-      if (! securityHistory.enabled) {
-        return false
-      }
-      if (! securityHistory.ipProfiling || ! securityHistory.ipProfiling.enabled) {
-        return false
-      }
-      return true
-    },
-
-    /**
      * Return whether or not secondary email support is enabled.
      *
      * @returns {boolean}
@@ -65,8 +35,6 @@
     },
 
     /**
-=======
->>>>>>> 052b3aef
      * Predicate that indicates whether a user belongs to the sampled cohort,
      * based on a sample rate, their uid and a key that identifies the feature.
      *
