/* This Source Code Form is subject to the terms of the Mozilla Public
 * License, v. 2.0. If a copy of the MPL was not distributed with this
 * file, You can obtain one at http://mozilla.org/MPL/2.0/. */

'use strict'

/**
 * Returns `true` if request has a keys=true query param.
 *
 * @param request
 * @returns {boolean}
 */
function wantsKeys (request) {
<<<<<<< HEAD
  return !!(request.query && request.query.keys)
=======
  return !! (request.query && request.query.keys)
>>>>>>> 01d37ee7
}

module.exports = {
  wantsKeys: wantsKeys
}<|MERGE_RESOLUTION|>--- conflicted
+++ resolved
@@ -11,11 +11,7 @@
  * @returns {boolean}
  */
 function wantsKeys (request) {
-<<<<<<< HEAD
-  return !!(request.query && request.query.keys)
-=======
   return !! (request.query && request.query.keys)
->>>>>>> 01d37ee7
 }
 
 module.exports = {
