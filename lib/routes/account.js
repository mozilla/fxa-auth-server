--- conflicted
+++ resolved
@@ -1075,26 +1075,17 @@
         log.begin('Account.RecoveryEmailResend', request)
         var sessionToken = request.auth.credentials
         var service = request.payload.service || request.query.service
-<<<<<<< HEAD
 
         // Choose which type of email to send
         var code, func
-        if (!sessionToken.emailVerified || sessionToken.tokenVerified) {
-
-          // Check for blackout period
-          if (Date.now() - sessionToken.verifierSetAt < config.smtp.resendBlackoutPeriod) {
-            return reply({})
-          }
-
+        if (sessionToken.emailVerified && sessionToken.tokenVerified) {
+          return reply({})
+        } else if (!sessionToken.emailVerified || sessionToken.tokenVerified) {
           code = sessionToken.emailCode
           func = mailer.sendVerifyCode
         } else {
           code = sessionToken.tokenVerificationId
           func = mailer.sendVerifyLoginEmail
-=======
-        if (sessionToken.emailVerified) {
-          return reply({})
->>>>>>> f3c73762
         }
 
         return customs.check(
@@ -1136,12 +1127,9 @@
       handler: function (request, reply) {
         var uid = request.payload.uid
         var code = Buffer(request.payload.code, 'hex')
-<<<<<<< HEAD
+        var service = request.payload.service || request.query.service
 
         log.begin('Account.RecoveryEmailVerify', request)
-=======
-        var service = request.payload.service || request.query.service
->>>>>>> f3c73762
         db.account(Buffer(uid, 'hex'))
           .then(
             function (account) {
@@ -1179,7 +1167,6 @@
                 })
                 .then(function () {
 
-<<<<<<< HEAD
                   // If the account is already verified, they may be e.g.
                   // clicking a stale link.  Silently succeed.
                   if (account.emailVerified) {
@@ -1202,30 +1189,20 @@
                       push.notifyUpdate(uid, 'accountVerify')
                     })
                     .then(function () {
-=======
-              return db.verifyEmail(account)
-                .then(
-                  function() {
-                    // Our post-verification email is very specific to sync,
-                    // so don't send it if we're sure this is not for sync.
-                    // Older clients will not send a 'service' param here
-                    // so we can't always be sure.
-                    if (! service || service === 'sync') {
->>>>>>> f3c73762
-                      return mailer.sendPostVerifyEmail(
-                        account.email,
-                        {
-                          acceptLanguage: request.app.acceptLanguage
-                        }
-                      )
-<<<<<<< HEAD
+                      // Our post-verification email is very specific to sync,
+                      // so don't send it if we're sure this is not for sync.
+                      // Older clients will not send a 'service' param here
+                      // so we can't always be sure.
+                      if (! service || service === 'sync') {
+                        return mailer.sendPostVerifyEmail(
+                          account.email,
+                          {
+                            acceptLanguage: request.app.acceptLanguage
+                          }
+                        )
+                      }
                     })
                 })
-=======
-                    }
-                  }
-                )
->>>>>>> f3c73762
             }
           )
           .done(
