/* This Source Code Form is subject to the terms of the Mozilla Public
 * License, v. 2.0. If a copy of the MPL was not distributed with this
 * file, You can obtain one at http://mozilla.org/MPL/2.0/. */

'use strict'

var validators = require('./validators')
var HEX_STRING = validators.HEX_STRING
var DISPLAY_SAFE_UNICODE = validators.DISPLAY_SAFE_UNICODE
var URLSAFEBASE64 = validators.URLSAFEBASE64
var BASE_36 = validators.BASE_36
var PUSH_PAYLOADS_SCHEMA_PATH = '../../docs/pushpayloads.schema.json'

// An arbitrary, but very generous, limit on the number of active sessions.
// Currently only for metrics purposes, not enforced.
var MAX_ACTIVE_SESSIONS = 200

var MS_ONE_DAY = 1000 * 60 * 60 * 24
var MS_ONE_WEEK = MS_ONE_DAY * 7
var MS_ONE_MONTH = MS_ONE_DAY * 30

var path = require('path')
var Ajv = require('ajv')
var ajv = new Ajv()
var fs = require('fs')
var butil = require('../crypto/butil')
var userAgent = require('../userAgent')
var requestHelper = require('../routes/utils/request_helper')

const METRICS_CONTEXT_SCHEMA = require('../metrics/context').schema

module.exports = function (
  log,
  random,
  P,
  uuid,
  isA,
  error,
  db,
  bounces,
  mailer,
  Password,
  config,
  customs,
  checkPassword,
  push,
  devices
  ) {

  // Loads and compiles a json validator for the payloads received
  // in /account/devices/notify
  var schemaPath = path.resolve(__dirname, PUSH_PAYLOADS_SCHEMA_PATH)
  var schema = JSON.parse(fs.readFileSync(schemaPath))
  var validatePushPayload = ajv.compile(schema)
  var verificationReminder = require('../verification-reminders')(log, db)
  var getGeoData = require('../geodb')(log)
  var localizeTimestamp = require('fxa-shared').l10n.localizeTimestamp({
    supportedLanguages: config.i18n.supportedLanguages,
    defaultLanguage: config.i18n.defaultLanguage
  })
  const features = require('../features')(config)

  const PUSH_SERVER_REGEX = config.push && config.push.allowedServerRegex
  const unblockCodeLifetime = config.signinUnblock && config.signinUnblock.codeLifetime || 0
  const unblockCodeLen = config.signinUnblock && config.signinUnblock.codeLength || 0

  var routes = [
    {
      method: 'POST',
      path: '/account/create',
      config: {
        validate: {
          query: {
            keys: isA.boolean().optional(),
            service: validators.service
          },
          payload: {
            email: validators.email().required(),
            authPW: isA.string().min(64).max(64).regex(HEX_STRING).required(),
            preVerified: isA.boolean(),
            service: validators.service,
            redirectTo: validators.redirectTo(config.smtp.redirectDomain).optional(),
            resume: isA.string().max(2048).optional(),
            metricsContext: METRICS_CONTEXT_SCHEMA
          }
        },
        response: {
          schema: {
            uid: isA.string().regex(HEX_STRING).required(),
            sessionToken: isA.string().regex(HEX_STRING).required(),
            keyFetchToken: isA.string().regex(HEX_STRING).optional(),
            authAt: isA.number().integer()
          }
        }
      },
      handler: function accountCreate(request, reply) {
        log.begin('Account.create', request)

        var form = request.payload
        var query = request.query
        var email = form.email
        var authPW = Buffer(form.authPW, 'hex')
        var locale = request.app.acceptLanguage
        var userAgentString = request.headers['user-agent']
        var service = form.service || query.service
        var preVerified = !! form.preVerified
        const ip = request.app.clientAddress
        var password, verifyHash, account, sessionToken, keyFetchToken, emailCode, tokenVerificationId, authSalt

        request.validateMetricsContext()

        // Store flowId and flowBeginTime to send in email
        let flowId, flowBeginTime
        if (request.payload.metricsContext) {
          flowId = request.payload.metricsContext.flowId
          flowBeginTime = request.payload.metricsContext.flowBeginTime
        }

        customs.check(request, email, 'accountCreate')
          .then(db.emailRecord.bind(db, email))
          .then(deleteAccountIfUnverified, ignoreUnknownAccountError)
          .then(setMetricsFlowCompleteSignal)
          .then(generateRandomValues)
          .then(createPassword)
          .then(createAccount)
          .then(createSessionToken)
          .then(sendVerifyCode)
          .then(createKeyFetchToken)
          .then(recordSecurityEvent)
          .then(createResponse)
          .then(reply, reply)

        function deleteAccountIfUnverified (emailRecord) {
          if (emailRecord.emailVerified) {
            throw error.accountExists(emailRecord.email)
          }

          request.app.accountRecreated = true
          return db.deleteAccount(emailRecord)
        }

        function ignoreUnknownAccountError (err) {
          if (err.errno !== error.ERRNO.ACCOUNT_UNKNOWN) {
            throw err
          }
        }

        function setMetricsFlowCompleteSignal () {
          let flowCompleteSignal
          if (service === 'sync') {
            flowCompleteSignal = 'account.signed'
          } else {
            flowCompleteSignal = 'account.verified'
          }
          request.setMetricsFlowCompleteSignal(flowCompleteSignal)

          return P.resolve()
        }
        function generateRandomValues() {
          return random(16)
            .then(bytes => {
              emailCode = bytes
              tokenVerificationId = bytes
              return random(32)
            })
            .then(bytes => {
              authSalt = bytes
            })
        }

        function createPassword () {
          password = new Password(authPW, authSalt, config.verifierVersion)
          return password.verifyHash()
            .then(
              function (result) {
                verifyHash = result
              }
            )
        }

        function createAccount () {
          if (! locale) {
            // We're seeing a surprising number of accounts created
            // without a proper locale. Log details to help debug this.
            log.info({
              op: 'account.create.emptyLocale',
              email: email,
              locale: locale,
              agent: userAgentString
            })
          }

          return random(64)
          .then(bytes => db.createAccount({
            uid: uuid.v4('binary'),
            createdAt: Date.now(),
            email: email,
            emailCode: emailCode,
            emailVerified: preVerified,
            kA: bytes.slice(0, 32), // 0..31
            wrapWrapKb: bytes.slice(32), // 32..63
            accountResetToken: null,
            passwordForgotToken: null,
            authSalt: authSalt,
            verifierVersion: password.version,
            verifyHash: verifyHash,
            verifierSetAt: Date.now(),
            locale: locale
          }))
          .then(
            function (result) {
              account = result

              return request.emitMetricsEvent('account.created', {
                uid: account.uid.toString('hex')
              })
            }
          )
          .then(
            function () {
              if (account.emailVerified) {
                return log.notifyAttachedServices('verified', request, {
                  email: account.email,
                  uid: account.uid,
                  locale: account.locale
                })
              }
            }
          )
          .then(
            function () {
              if (service === 'sync') {
                return log.notifyAttachedServices('login', request, {
                  service: 'sync',
                  uid: account.uid,
                  email: account.email,
                  deviceCount: 1,
                  userAgent: request.headers['user-agent']
                })
              }
            }
          )
        }

        function createSessionToken () {
          // Verified sessions should only be created for preverified accounts.
          if (preVerified) {
            tokenVerificationId = undefined
          }

          return db.createSessionToken({
            uid: account.uid,
            email: account.email,
            emailCode: account.emailCode,
            emailVerified: account.emailVerified,
            verifierSetAt: account.verifierSetAt,
            mustVerify: requestHelper.wantsKeys(request),
            tokenVerificationId: tokenVerificationId
          }, userAgentString)
            .then(
              function (result) {
                sessionToken = result
                return request.stashMetricsContext(sessionToken)
              }
            )
            .then(
              function () {
                // There is no session token when we emit account.verified
                // so stash the data against a synthesized "token" instead.
                return request.stashMetricsContext({
                  uid: account.uid,
                  id: account.emailCode.toString('hex')
                })
              }
            )
        }

        function sendVerifyCode () {
          if (! account.emailVerified) {
            return getGeoData(ip)
              .then(function (geoData) {
                mailer.sendVerifyCode([], account, {
                  code: account.emailCode,
                  service: form.service || query.service,
                  redirectTo: form.redirectTo,
                  resume: form.resume,
                  acceptLanguage: request.app.acceptLanguage,
                  flowId: flowId,
                  flowBeginTime: flowBeginTime,
                  ip: ip,
                  location: geoData.location,
                  uaBrowser: sessionToken.uaBrowser,
                  uaBrowserVersion: sessionToken.uaBrowserVersion,
                  uaOS: sessionToken.uaOS,
                  uaOSVersion: sessionToken.uaOSVersion,
                  uaDeviceType: sessionToken.uaDeviceType
                })
                  .then(function () {
                    // only create reminder if sendVerifyCode succeeds
                    verificationReminder.create({
                      uid: account.uid.toString('hex')
                    }).catch(function (err) {
                      log.error({op: 'Account.verificationReminder.create', err: err})
                    })

                    if (tokenVerificationId) {
                      // Log server-side metrics for confirming verification rates
                      log.info({
                        op: 'account.create.confirm.start',
                        uid: account.uid.toString('hex'),
                        tokenVerificationId: tokenVerificationId
                      })
                    }
                  })
                  .catch(function (err) {
                    log.error({op: 'mailer.sendVerifyCode.1', err: err})

                    if (tokenVerificationId) {
                      // Log possible email bounce, used for confirming verification rates
                      log.error({
                        op: 'account.create.confirm.error',
                        uid: account.uid.toString('hex'),
                        err: err,
                        tokenVerificationId: tokenVerificationId
                      })
                    }
                  })
              })
          }
        }

        function createKeyFetchToken () {
          if (requestHelper.wantsKeys(request)) {
            return password.unwrap(account.wrapWrapKb)
              .then(
                function (wrapKb) {
                  return db.createKeyFetchToken({
                    uid: account.uid,
                    kA: account.kA,
                    wrapKb: wrapKb,
                    emailVerified: account.emailVerified,
                    tokenVerificationId: tokenVerificationId
                  })
                }
              )
              .then(
                function (result) {
                  keyFetchToken = result
                  return request.stashMetricsContext(keyFetchToken)
                }
              )
          }
        }

        function recordSecurityEvent() {
          if (features.isSecurityHistoryTrackingEnabled()) {
            // don't block response recording db event
            db.securityEvent({
              name: 'account.create',
              uid: account.uid,
              ipAddr: request.app.clientAddress,
              tokenId: sessionToken.tokenId
            })
          }
        }

        function createResponse () {
          var response = {
            uid: account.uid.toString('hex'),
            sessionToken: sessionToken.data.toString('hex'),
            authAt: sessionToken.lastAuthAt()
          }

          if (keyFetchToken) {
            response.keyFetchToken = keyFetchToken.data.toString('hex')
          }

          return P.resolve(response)
        }
      }
    },
    {
      method: 'POST',
      path: '/account/login',
      config: {
        validate: {
          query: {
            keys: isA.boolean().optional(),
            service: validators.service
          },
          payload: {
            email: validators.email().required(),
            authPW: isA.string().min(64).max(64).regex(HEX_STRING).required(),
            service: validators.service,
            redirectTo: isA.string().uri().optional(),
            resume: isA.string().optional(),
            reason: isA.string().max(16).optional(),
            unblockCode: isA.string().regex(BASE_36).length(unblockCodeLen).optional(),
            metricsContext: METRICS_CONTEXT_SCHEMA
          }
        },
        response: {
          schema: {
            uid: isA.string().regex(HEX_STRING).required(),
            sessionToken: isA.string().regex(HEX_STRING).required(),
            keyFetchToken: isA.string().regex(HEX_STRING).optional(),
            verificationMethod: isA.string().optional(),
            verificationReason: isA.string().optional(),
            verified: isA.boolean().required(),
            authAt: isA.number().integer(),
            emailSent: isA.boolean().optional()
          }
        }
      },
      handler: function (request, reply) {
        log.begin('Account.login', request)

        const form = request.payload
        const email = form.email
        const authPW = Buffer(form.authPW, 'hex')
        const service = request.payload.service || request.query.service
        const redirectTo = request.payload.redirectTo
        const resume = request.payload.resume
        const ip = request.app.clientAddress
        const requestNow = Date.now()

        let needsVerificationId = true
        let emailRecord, sessions, sessionToken, keyFetchToken, mustVerifySession, doSigninConfirmation,
          emailSent, unblockCode, customsErr, didSigninUnblock, tokenVerificationId

        let securityEventRecency = Infinity, securityEventVerified = false

        request.validateMetricsContext()

        // Store flowId and flowBeginTime to send in email
        let flowId, flowBeginTime
        if (request.payload.metricsContext) {
          flowId = request.payload.metricsContext.flowId
          flowBeginTime = request.payload.metricsContext.flowBeginTime
        }

        checkIsBlockForced()
          .then(() => customs.check(request, email, 'accountLogin'))
          .catch(extractUnblockCode)
          .then(readEmailRecord)
          .then(checkUnblockCode)
          .then(checkSecurityHistory)
          .then(checkEmailAndPassword)
          .then(checkNumberOfActiveSessions)
          .then(createSessionToken)
          .then(createKeyFetchToken)
          .then(emitSyncLoginEvent)
          .then(sendVerifyAccountEmail)
          .then(sendNewDeviceLoginNotification)
          .then(sendVerifyLoginEmail)
          .then(recordSecurityEvent)
          .then(createResponse)
          .then(reply, reply)

        function checkIsBlockForced () {
          // For testing purposes, some email addresses are forced
          // to go through signin unblock on every login attempt.
          const forced = config.signinUnblock && config.signinUnblock.forcedEmailAddresses

          if (forced && forced.test(email)) {
            return P.reject(error.requestBlocked(true))
          }

          return P.resolve()
        }

        function extractUnblockCode (e) {
          // If it's a customs-related error...
          if (e.errno === error.ERRNO.REQUEST_BLOCKED || e.errno === error.ERRNO.THROTTLED) {
            return request.emitMetricsEvent('account.login.blocked')
              .then(() => {
                var verificationMethod = e.output.payload.verificationMethod
                // ...and if they can verify their way around it,
                // then extract any unblockCode from the request.
                // We'll re-throw the error later if the code is invalid.
                if (verificationMethod === 'email-captcha') {
                  unblockCode = request.payload.unblockCode
                  if (unblockCode) {
                    unblockCode = unblockCode.toUpperCase()
                  }
                  customsErr = e
                  return
                }
                throw e
              })
          }
          // Any other errors are propagated back to the user.
          throw e
        }

        function readEmailRecord () {
          return db.emailRecord(email)
            .then(
              function (result) {

                // If the incorrect email case is used, the password check cannot possibly succeed,
                // and the client will retry automatically with the correct capitalization.
                // Don't tell customs-server this was a failed login attempt, to avoid penalizing the user twice.
                if (email !== result.email) {
                  throw error.incorrectPassword(result.email, email)
                }

                emailRecord = result
              },
              function (err) {
                if (err.errno === error.ERRNO.ACCOUNT_UNKNOWN) {
                  customs.flag(request.app.clientAddress, {
                    email: email,
                    errno: err.errno
                  })
                  // We rate-limit attempts to check whether an account exists, so
                  // we have to be careful to re-throw any customs-server errors here.
                  // We also have to be careful not to leak info about whether the account
                  // existed, for example by saying sign-in unblock is unavailable on
                  // accounts that don't exist. We pass a fake uid into the feature-flag
                  // test to mask whether the account existed.
                  if (customsErr) {
                    throw customsErr
                  }
                }
                throw err
              }
            )
        }

        function checkUnblockCode() {
          if (unblockCode) {
            return db.consumeUnblockCode(emailRecord.uid, unblockCode)
              .then(
                (code) => {
                  if (requestNow - code.createdAt > unblockCodeLifetime) {
                    log.info({
                      op: 'Account.login.unblockCode.expired',
                      uid: emailRecord.uid.toString('hex')
                    })
                    throw error.invalidUnblockCode()
                  }
                  didSigninUnblock = true
                  return request.emitMetricsEvent('account.login.confirmedUnblockCode')
                }
              )
              .catch(
                (err) => {
                  if (err.errno === error.ERRNO.INVALID_UNBLOCK_CODE) {
                    return request.emitMetricsEvent('account.login.invalidUnblockCode')
                      .then(() => {
                        customs.flag(request.app.clientAddress, {
                          email: email,
                          errno: err.errno
                        })
                        throw err
                      })
                  }
                  throw err
                }
              )
          }
          if (! didSigninUnblock && customsErr) {
            throw customsErr
          }
        }

        function checkSecurityHistory () {
          if (! features.isSecurityHistoryTrackingEnabled()) {
            return
          }
          return db.securityEvents({
            uid: emailRecord.uid,
            ipAddr: request.app.clientAddress
          })
            .then(
              (events) => {
                if (events.length > 0) {
                  let latest = 0
                  events.forEach(function(ev) {
                    if (ev.verified) {
                      securityEventVerified = true
                      if (ev.createdAt > latest) {
                        latest = ev.createdAt
                      }
                    }
                  })
                  if (securityEventVerified) {
                    securityEventRecency = requestNow - latest
                    let coarseRecency
                    if (securityEventRecency < MS_ONE_DAY) {
                      coarseRecency = 'day'
                    } else if (securityEventRecency < MS_ONE_WEEK) {
                      coarseRecency = 'week'
                    } else if (securityEventRecency < MS_ONE_MONTH) {
                      coarseRecency = 'month'
                    } else {
                      coarseRecency = 'old'
                    }

                    log.info({
                      op: 'Account.history.verified',
                      uid: emailRecord.uid.toString('hex'),
                      events: events.length,
                      recency: coarseRecency
                    })
                  } else {
                    log.info({
                      op: 'Account.history.unverified',
                      uid: emailRecord.uid.toString('hex'),
                      events: events.length
                    })
                  }
                }
              },
              function (err) {
                // for now, security events are purely for metrics
                // so errors shouldn't stop the login attempt
                log.error({
                  op: 'Account.history.error',
                  err: err,
                  uid: emailRecord.uid.toString('hex')
                })
              }
            )
        }

        function checkEmailAndPassword () {
          // All sessions are considered unverified by default.
          needsVerificationId = true

          // However! To help simplify the login flow, we can use some heuristics to
          // decide whether to consider the session pre-verified.  Some accounts
          // get excluded from this process, e.g. testing accounts where we want
          // to know for sure what flow they're going to see.
          if (! forceTokenVerification(request, emailRecord)) {
            if (skipTokenVerification(request, emailRecord)) {
              needsVerificationId = false
            }
          }

          // If they just went through the sigin-unblock flow, they have already verified their email.
          // We don't need to force them to do that again, just make a verified session.
          if (didSigninUnblock) {
            needsVerificationId = false
          }

          // If the request wants keys, the user *must* confirm their login session before they
          // can actually use it.  If they dont want keys, they don't *have* to verify their
          // their session, but we still create it with a non-null tokenVerificationId, so it will
          // still be considered unverified.  This prevents the session from being used for sync
          // unless the user explicitly requests us to resend the confirmation email, and completes it.
          mustVerifySession = needsVerificationId && requestHelper.wantsKeys(request)

          // If the email itself is unverified, we'll re-send the "verify your account email" and
          // that will suffice to confirm the sign-in.  No need for a separate confirmation email.
          doSigninConfirmation = mustVerifySession && emailRecord.emailVerified

          let flowCompleteSignal
          if (service === 'sync') {
            flowCompleteSignal = 'account.signed'
          } else if (doSigninConfirmation) {
            flowCompleteSignal = 'account.confirmed'
          } else {
            flowCompleteSignal = 'account.login'
          }
          request.setMetricsFlowCompleteSignal(flowCompleteSignal)

          return checkPassword(emailRecord, authPW, request.app.clientAddress)
            .then(
              function (match) {
                if (! match) {
                  throw error.incorrectPassword(emailRecord.email, email)
                }

                return request.emitMetricsEvent('account.login', {
                  uid: emailRecord.uid.toString('hex')
                })
              }
            )
        }

        function forceTokenVerification (request, account) {
          // If there was anything suspicious about the request,
          // we should force token verification.
          if (request.app.isSuspiciousRequest) {
            return true
          }
          // If it's an email address used for testing etc,
          // we should force token verification.
          if (config.signinConfirmation) {
            if (config.signinConfirmation.forcedEmailAddresses) {
              if (config.signinConfirmation.forcedEmailAddresses.test(account.email)) {
                return true
              }
            }
          }
          return false
        }

        function skipTokenVerification (request, account) {
          // If they're logging in from an IP address on which they recently did
          // another, successfully-verified login, then we can consider this one
          // verified as well without going through the loop again.
          if (features.isSecurityHistoryProfilingEnabled()) {
            const allowedRecency = config.securityHistory.ipProfiling.allowedRecency || 0
            if (securityEventVerified && securityEventRecency < allowedRecency) {
              log.info({
                op: 'Account.ipprofiling.seenAddress',
                uid: account.uid.toString('hex')
              })
              return true
            }
          }

          // If the account was recently created, don't make the user
          // confirm sign-in for a configurable amount of time. This will reduce
          // the friction of a user adding a second device.
          const skipForNewAccounts = config.signinConfirmation.skipForNewAccounts
          if (skipForNewAccounts && skipForNewAccounts.enabled) {
            const accountAge = requestNow - account.createdAt
            if (accountAge <= skipForNewAccounts.maxAge) {
              log.info({
                op: 'account.signin.confirm.bypass.age',
                uid: account.uid.toString('hex')
              })
              return true
            }
          }

          return false
        }

        function checkNumberOfActiveSessions () {
          return db.sessions(emailRecord.uid)
            .then(
              function (s) {
                sessions = s
                if (sessions.length > MAX_ACTIVE_SESSIONS) {
                  // There's no spec-compliant way to error out
                  // as a result of having too many active sessions.
                  // For now, just log metrics about it.
                  log.error({
                    op: 'Account.login',
                    uid: emailRecord.uid,
                    userAgent: request.headers['user-agent'],
                    numSessions: sessions.length
                  })
                }
              }
            )
        }

        function createSessionToken () {
          return P.resolve()
            .then(() => {
              if (needsVerificationId) {
                return random(16).then(bytes => {
                  tokenVerificationId = bytes
                })
              }
            })
            .then(() => {
              const sessionTokenOptions = {
                uid: emailRecord.uid,
                email: emailRecord.email,
                emailCode: emailRecord.emailCode,
                emailVerified: emailRecord.emailVerified,
                verifierSetAt: emailRecord.verifierSetAt,
                mustVerify: mustVerifySession,
                tokenVerificationId: tokenVerificationId
              }

              return db.createSessionToken(sessionTokenOptions, request.headers['user-agent'])
            })
            .then(
              function (result) {
                sessionToken = result
                return request.stashMetricsContext(sessionToken)
              }
            )
            .then(
              function () {
                if (doSigninConfirmation) {
                  // There is no session token when we emit account.confirmed
                  // so stash the data against a synthesized "token" instead.
                  return request.stashMetricsContext({
                    uid: emailRecord.uid,
                    id: tokenVerificationId.toString('hex')
                  })
                }
              }
            )
        }

        function createKeyFetchToken() {
          if (requestHelper.wantsKeys(request)) {
            var password = new Password(
              authPW,
              emailRecord.authSalt,
              emailRecord.verifierVersion
            )

            return password.unwrap(emailRecord.wrapWrapKb)
              .then(
                function (wrapKb) {
                  return db.createKeyFetchToken({
                    uid: emailRecord.uid,
                    kA: emailRecord.kA,
                    wrapKb: wrapKb,
                    emailVerified: emailRecord.emailVerified,
                    tokenVerificationId: tokenVerificationId
                  })
                  .then(
                    function (result) {
                      keyFetchToken = result
                      return request.stashMetricsContext(keyFetchToken)
                    }
                  )
                }
              )
          }
        }

        function emitSyncLoginEvent () {
          if (service === 'sync' && request.payload.reason === 'signin') {
            return log.notifyAttachedServices('login', request, {
              service: 'sync',
              uid: emailRecord.uid,
              email: emailRecord.email,
              deviceCount: sessions.length,
              userAgent: request.headers['user-agent']
            })
          }
        }

        function sendVerifyAccountEmail() {
          // Delegate sending emails for unverified users to auth-server.
          emailSent = false

          if (! emailRecord.emailVerified) {
            if (didSigninUnblock) {
              log.info({
                op: 'Account.login.unverified.unblocked',
                uid: emailRecord.uid.toString('hex')
              })
            }

            // Only use tokenVerificationId if it is set, otherwise use the corresponding email code
            // This covers the cases where sign-in confirmation is disabled or not needed.
            var emailCode = tokenVerificationId ? tokenVerificationId : emailRecord.emailCode
            emailSent = true

            return getGeoData(ip)
              .then(
                function (geoData) {
                  return mailer.sendVerifyCode([], emailRecord, {
                    code: emailCode,
                    service: service,
                    redirectTo: redirectTo,
                    resume: resume,
                    acceptLanguage: request.app.acceptLanguage,
                    flowId: flowId,
                    flowBeginTime: flowBeginTime,
                    ip: ip,
                    location: geoData.location,
                    uaBrowser: sessionToken.uaBrowser,
                    uaBrowserVersion: sessionToken.uaBrowserVersion,
                    uaOS: sessionToken.uaOS,
                    uaOSVersion: sessionToken.uaOSVersion,
                    uaDeviceType: sessionToken.uaDeviceType
                  })
                }
              )
              .then(() => request.emitMetricsEvent('email.verification.sent'))
          }
        }

        function sendNewDeviceLoginNotification() {
          // New device notification emails should only be sent when requesting keys.
          // They're not sent if performing a sign-in confirmation
          // (in which case you get the sign-in confirmation email)
          // or if the account is unverified (in which case
          // content-server triggers a resend of the account verification email)
          var shouldSendNewDeviceLoginEmail = config.newLoginNotificationEnabled
            && requestHelper.wantsKeys(request)
            && ! doSigninConfirmation
            && emailRecord.emailVerified
          if (shouldSendNewDeviceLoginEmail) {
<<<<<<< HEAD
            return P.all([getGeoData(ip), db.accountEmails(sessionToken.uid)])
              .spread((geoData, emails) => {
                mailer.sendNewDeviceLoginNotification(
                  emails,
                  emailRecord,
                  {
                    acceptLanguage: request.app.acceptLanguage,
                    flowId: flowId,
                    flowBeginTime: flowBeginTime,
                    ip: ip,
                    location: geoData.location,
                    timeZone: geoData.timeZone,
                    uaBrowser: sessionToken.uaBrowser,
                    uaBrowserVersion: sessionToken.uaBrowserVersion,
                    uaOS: sessionToken.uaOS,
                    uaOSVersion: sessionToken.uaOSVersion,
                    uaDeviceType: sessionToken.uaDeviceType
                  }
                )
=======
            return getGeoData(ip)
              .then(
                function (geoData) {
                  mailer.sendNewDeviceLoginNotification(
                    [],
                    emailRecord,
                    {
                      acceptLanguage: request.app.acceptLanguage,
                      flowId: flowId,
                      flowBeginTime: flowBeginTime,
                      ip: ip,
                      location: geoData.location,
                      timeZone: geoData.timeZone,
                      uaBrowser: sessionToken.uaBrowser,
                      uaBrowserVersion: sessionToken.uaBrowserVersion,
                      uaOS: sessionToken.uaOS,
                      uaOSVersion: sessionToken.uaOSVersion,
                      uaDeviceType: sessionToken.uaDeviceType
                    }
                  )
>>>>>>> a44523dc
                  .catch(e => {
                    // If we couldn't email them, no big deal. Log
                    // and pretend everything worked.
                    log.trace({
                      op: 'Account.login.sendNewDeviceLoginNotification.error',
                      error: e
                    })
                  })
              })
          }
        }

        function sendVerifyLoginEmail() {
          if (doSigninConfirmation) {
            log.info({
              op: 'account.signin.confirm.start',
              uid: emailRecord.uid.toString('hex'),
              tokenVerificationId: tokenVerificationId
            })

<<<<<<< HEAD
            return P.all([getGeoData(ip), db.accountEmails(sessionToken.uid)])
              .spread((geoData, emails) => {
                return mailer.sendVerifyLoginEmail(
                  emails,
                  sessionToken,
                  {
                    acceptLanguage: request.app.acceptLanguage,
                    code: tokenVerificationId,
                    flowId: flowId,
                    flowBeginTime: flowBeginTime,
                    ip: ip,
                    location: geoData.location,
                    redirectTo: redirectTo,
                    resume: resume,
                    service: service,
                    timeZone: geoData.timeZone,
                    uaBrowser: sessionToken.uaBrowser,
                    uaBrowserVersion: sessionToken.uaBrowserVersion,
                    uaOS: sessionToken.uaOS,
                    uaOSVersion: sessionToken.uaOSVersion,
                    uaDeviceType: sessionToken.uaDeviceType
                  }
                )
              })
=======
            return getGeoData(ip)
              .then(
                function (geoData) {
                  return mailer.sendVerifyLoginEmail(
                    [],
                    emailRecord,
                    {
                      acceptLanguage: request.app.acceptLanguage,
                      code: tokenVerificationId,
                      flowId: flowId,
                      flowBeginTime: flowBeginTime,
                      ip: ip,
                      location: geoData.location,
                      redirectTo: redirectTo,
                      resume: resume,
                      service: service,
                      timeZone: geoData.timeZone,
                      uaBrowser: sessionToken.uaBrowser,
                      uaBrowserVersion: sessionToken.uaBrowserVersion,
                      uaOS: sessionToken.uaOS,
                      uaOSVersion: sessionToken.uaOSVersion,
                      uaDeviceType: sessionToken.uaDeviceType
                    }
                  )
                }
              )
>>>>>>> a44523dc
              .then(() => request.emitMetricsEvent('email.confirmation.sent'))
          }
        }

        function recordSecurityEvent() {
          if (features.isSecurityHistoryTrackingEnabled()) {
            // don't block response recording db event
            db.securityEvent({
              name: 'account.login',
              uid: emailRecord.uid,
              ipAddr: request.app.clientAddress,
              tokenId: sessionToken && sessionToken.tokenId
            })
          }
        }

        function createResponse () {
          var response = {
            uid: sessionToken.uid.toString('hex'),
            sessionToken: sessionToken.data.toString('hex'),
            verified: sessionToken.emailVerified,
            authAt: sessionToken.lastAuthAt()
          }

          response.emailSent = emailSent

          if (! requestHelper.wantsKeys(request)) {
            return P.resolve(response)
          }

          response.keyFetchToken = keyFetchToken.data.toString('hex')

          if(! emailRecord.emailVerified) {
            response.verified = false
            response.verificationMethod = 'email'
            response.verificationReason = 'signup'
          } else if (doSigninConfirmation) {
            response.verified = false
            response.verificationMethod = 'email'
            response.verificationReason = 'login'
          }
          return P.resolve(response)
        }
      }
    },
    {
      method: 'GET',
      path: '/account/status',
      config: {
        auth: {
          mode: 'optional',
          strategy: 'sessionToken'
        },
        validate: {
          query: {
            uid: isA.string().min(32).max(32).regex(HEX_STRING)
          }
        }
      },
      handler: function (request, reply) {
        var sessionToken = request.auth.credentials
        if (sessionToken) {
          reply({ exists: true, locale: sessionToken.locale })
        }
        else if (request.query.uid) {
          var uid = Buffer(request.query.uid, 'hex')
          db.account(uid)
            .then(
              function (account) {
                reply({ exists: true })
              },
              function (err) {
                if (err.errno === error.ERRNO.ACCOUNT_UNKNOWN) {
                  return reply({ exists: false })
                }
                reply(err)
              }
            )
        }
        else {
          reply(error.missingRequestParameter('uid'))
        }
      }
    },
    {
      method: 'POST',
      path: '/account/status',
      config: {
        validate: {
          payload: {
            email: validators.email().required()
          }
        },
        response: {
          schema: {
            exists: isA.boolean().required()
          }
        }
      },
      handler: function (request, reply) {
        var email = request.payload.email

        customs.check(
          request,
          email,
          'accountStatusCheck')
          .then(
            db.accountExists.bind(db, email)
          )
          .then(
            function (exist) {
              reply({
                exists: exist
              })
            },
            function (err) {
              if (err.errno === error.ERRNO.ACCOUNT_UNKNOWN) {
                return reply({ exists: false })
              }
              reply(err)
            }
          )
      }
    },
    {
      method: 'GET',
      path: '/account/profile',
      config: {
        auth: {
          mode: 'optional',
          strategies: [
            'sessionToken',
            'oauthToken'
          ]
        }
      },
      handler: function (request, reply) {
        var auth = request.auth
        var uid
        if (auth.strategy === 'sessionToken') {
          uid = auth.credentials.uid
        } else {
          uid = Buffer(auth.credentials.user, 'hex')
        }
        function hasProfileItemScope(item) {
          if (auth.strategy === 'sessionToken') {
            return true
          }
          var scopes = auth.credentials.scope
          for (var i = 0; i < scopes.length; i++) {
            if (scopes[i] === 'profile') {
              return true
            }
            if (scopes[i] === 'profile:write') {
              return true
            }
            if (scopes[i] === 'profile:' + item) {
              return true
            }
            if (scopes[i] === 'profile:' + item + ':write') {
              return true
            }
          }
          return false
        }
        db.account(uid)
          .then(
            function (account) {
              reply({
                email: hasProfileItemScope('email') ? account.email : undefined,
                locale: hasProfileItemScope('locale') ? account.locale : undefined
              })
            },
            function (err) {
              reply(err)
            }
          )
      }
    },
    {
      method: 'GET',
      path: '/account/keys',
      config: {
        auth: {
          strategy: 'keyFetchTokenWithVerificationStatus'
        },
        response: {
          schema: {
            bundle: isA.string().regex(HEX_STRING)
          }
        }
      },
      handler: function accountKeys(request, reply) {
        log.begin('Account.keys', request)
        var keyFetchToken = request.auth.credentials

        var verified = keyFetchToken.tokenVerified && keyFetchToken.emailVerified
        if (! verified) {
          // don't delete the token on use until the account is verified
          return reply(error.unverifiedAccount())
        }
        db.deleteKeyFetchToken(keyFetchToken)
          .then(
            function () {
              return request.emitMetricsEvent('account.keyfetch', {
                uid: keyFetchToken.uid.toString('hex')
              })
            }
          )
          .then(
            function () {
              return {
                bundle: keyFetchToken.keyBundle.toString('hex')
              }
            }
          )
          .then(reply, reply)
      }
    },
    {
      method: 'POST',
      path: '/account/device',
      config: {
        auth: {
          strategy: 'sessionTokenWithDevice'
        },
        validate: {
          payload: isA.alternatives().try(
            isA.object({
              id: isA.string().length(32).regex(HEX_STRING).required(),
              name: isA.string().max(255).regex(DISPLAY_SAFE_UNICODE).optional(),
              type: isA.string().max(16).optional(),
              pushCallback: isA.string().uri({ scheme: 'https' }).regex(PUSH_SERVER_REGEX).max(255).optional().allow(''),
              pushPublicKey: isA.string().max(88).regex(URLSAFEBASE64).optional().allow(''),
              pushAuthKey: isA.string().max(24).regex(URLSAFEBASE64).optional().allow('')
            }).or('name', 'type', 'pushCallback', 'pushPublicKey', 'pushAuthKey').and('pushPublicKey', 'pushAuthKey'),
            isA.object({
              name: isA.string().max(255).regex(DISPLAY_SAFE_UNICODE).required(),
              type: isA.string().max(16).required(),
              pushCallback: isA.string().uri({ scheme: 'https' }).regex(PUSH_SERVER_REGEX).max(255).optional().allow(''),
              pushPublicKey: isA.string().max(88).regex(URLSAFEBASE64).optional().allow(''),
              pushAuthKey: isA.string().max(24).regex(URLSAFEBASE64).optional().allow('')
            }).and('pushPublicKey', 'pushAuthKey')
          )
        },
        response: {
          schema: isA.object({
            id: isA.string().length(32).regex(HEX_STRING).required(),
            createdAt: isA.number().positive().optional(),
            // We previously allowed devices to register with arbitrary unicode names,
            // so we can't assert DISPLAY_SAFE_UNICODE in the response schema.
            name: isA.string().max(255).optional(),
            type: isA.string().max(16).optional(),
            pushCallback: isA.string().uri({ scheme: 'https' }).max(255).optional().allow(''),
            pushPublicKey: isA.string().max(88).regex(URLSAFEBASE64).optional().allow(''),
            pushAuthKey: isA.string().max(24).regex(URLSAFEBASE64).optional().allow('')
          }).and('pushPublicKey', 'pushAuthKey')
        }
      },
      handler: function (request, reply) {
        log.begin('Account.device', request)
        var payload = request.payload
        var sessionToken = request.auth.credentials

        if (payload.id) {
          // Don't write out the update if nothing has actually changed.
          if (isSpuriousUpdate(payload, sessionToken)) {
            log.increment('device.update.spurious')
            return reply(payload)
          }
          // We also reserve the right to disable updates until
          // we're confident clients are behaving correctly.
          if (config.deviceUpdatesEnabled === false) {
            throw error.featureNotEnabled()
          }
        } else if (sessionToken.deviceId) {
          // Keep the old id, which is probably from a synthesized device record
          payload.id = sessionToken.deviceId.toString('hex')
        }

        if (payload.pushCallback && (! payload.pushPublicKey || ! payload.pushAuthKey)) {
          payload.pushPublicKey = ''
          payload.pushAuthKey = ''
        }

        devices.upsert(request, sessionToken, payload).then(
          function (device) {
            reply(butil.unbuffer(device))
          },
          reply
        )

        // Clients have been known to send spurious device updates,
        // which generates lots of unnecessary database load.
        // Check if anything has actually changed, and log lots metrics on what.
        function isSpuriousUpdate(payload, token) {
          var spurious = true
          if(! token.deviceId || payload.id !== token.deviceId.toString('hex')) {
            spurious = false
            log.increment('device.update.sessionToken')
          }
          if (payload.name && payload.name !== token.deviceName) {
            spurious = false
            log.increment('device.update.name')
          }
          if (payload.type && payload.type !== token.deviceType) {
            spurious = false
            log.increment('device.update.type')
          }
          if (payload.pushCallback && payload.pushCallback !== token.deviceCallbackURL) {
            spurious = false
            log.increment('device.update.pushCallback')
          }
          if (payload.pushPublicKey && payload.pushPublicKey !== token.deviceCallbackPublicKey) {
            spurious = false
            log.increment('device.update.pushPublicKey')
          }
          return spurious
        }
      }
    },
    {
      method: 'POST',
      path: '/account/devices/notify',
      config: {
        auth: {
          strategy: 'sessionTokenWithDevice'
        },
        validate: {
          payload: isA.alternatives().try(
            isA.object({
              to: isA.string().valid('all').required(),
              excluded: isA.array().items(isA.string().length(32).regex(HEX_STRING)).optional(),
              payload: isA.object().required(),
              TTL: isA.number().integer().min(0).optional()
            }),
            isA.object({
              to: isA.array().items(isA.string().length(32).regex(HEX_STRING)).required(),
              payload: isA.object().required(),
              TTL: isA.number().integer().min(0).optional()
            })
          )
        },
        response: {
          schema: {}
        }
      },
      handler: function (request, reply) {
        log.begin('Account.devicesNotify', request)

        // We reserve the right to disable notifications until
        // we're confident clients are behaving correctly.
        if (config.deviceNotificationsEnabled === false) {
          throw error.featureNotEnabled()
        }

        var body = request.payload
        var sessionToken = request.auth.credentials
        var uid = sessionToken.uid
        var ip = request.app.clientAddress
        var payload = body.payload

        if (! validatePushPayload(payload)) {
          throw error.invalidRequestParameter('invalid payload')
        }
        var pushOptions = {
          data: Buffer.from(JSON.stringify(payload))
        }
        if (body.excluded) {
          pushOptions.excludedDeviceIds = body.excluded
        }
        if (body.TTL) {
          pushOptions.TTL = body.TTL
        }

        var endpointAction = 'devicesNotify'
        var stringUid = uid.toString('hex')

        function catchPushError(err) {
          // push may fail due to not found devices or a bad push action
          // log the error but still respond with a 200.
          log.error({
            op: 'Account.devicesNotify',
            uid: stringUid,
            error: err
          })
        }

        return customs.checkAuthenticated(endpointAction, ip, stringUid)
          .then(function () {
            if (body.to === 'all') {
              push.pushToAllDevices(uid, endpointAction, pushOptions)
                .catch(catchPushError)
            } else {
              push.pushToDevices(uid, body.to, endpointAction, pushOptions)
                .catch(catchPushError)
            }
          })
          .then(function () {
            // Emit a metrics event for when a user sends tabs between devices.
            // In the future we will aim to get this event directly from sync telemetry,
            // but we're doing it here for now as a quick way to get metrics on the feature.
            if (payload.command === 'sync:collection_changed') {
              // Note that payload schema validation ensures that these properties exist.
              if (payload.data.collections.length === 1 && payload.data.collections[0] === 'clients') {
                var deviceId = undefined
                if  (sessionToken.deviceId) {
                  deviceId = sessionToken.deviceId.toString('hex')
                }
                return request.emitMetricsEvent('sync.sentTabToDevice', {
                  device_id: deviceId,
                  service: 'sync',
                  uid: stringUid
                })
              }
            }
          })
          .then(
            function () {
              reply({})
            },
            reply
          )
      }
    },
    {
      method: 'GET',
      path: '/account/devices',
      config: {
        auth: {
          strategy: 'sessionToken'
        },
        response: {
          schema: isA.array().items(isA.object({
            id: isA.string().length(32).regex(HEX_STRING).required(),
            isCurrentDevice: isA.boolean().required(),
            lastAccessTime: isA.number().min(0).required().allow(null),
            lastAccessTimeFormatted: isA.string().optional().allow(''),
            // We previously allowed devices to register with arbitrary unicode names,
            // so we can't assert DISPLAY_SAFE_UNICODE in the response schema.
            name: isA.string().max(255).required().allow(''),
            type: isA.string().max(16).required(),
            pushCallback: isA.string().uri({ scheme: 'https' }).max(255).optional().allow('').allow(null),
            pushPublicKey: isA.string().max(88).regex(URLSAFEBASE64).optional().allow('').allow(null),
            pushAuthKey: isA.string().max(24).regex(URLSAFEBASE64).optional().allow('').allow(null)
          }).and('pushPublicKey', 'pushAuthKey'))
        }
      },
      handler: function (request, reply) {
        log.begin('Account.devices', request)
        var sessionToken = request.auth.credentials
        var uid = sessionToken.uid
        db.devices(uid).then(
          function (deviceArray) {
            reply(deviceArray.map(function (device) {
              if (! device.name) {
                device.name = devices.synthesizeName(device)
              }

              if (! device.type) {
                device.type = device.uaDeviceType || 'desktop'
              }

              device.isCurrentDevice =
                device.sessionToken.toString('hex') === sessionToken.tokenId.toString('hex')

              device.lastAccessTimeFormatted = localizeTimestamp.format(device.lastAccessTime,
                request.headers['accept-language'])

              delete device.sessionToken
              delete device.uaBrowser
              delete device.uaBrowserVersion
              delete device.uaOS
              delete device.uaOSVersion
              delete device.uaDeviceType

              return butil.unbuffer(device)
            }))
          },
          reply
        )
      }
    },
    {
      method: 'GET',
      path: '/account/sessions',
      config: {
        auth: {
          strategy: 'sessionToken'
        },
        response: {
          schema: isA.array().items(isA.object({
            id: isA.string().regex(HEX_STRING).required(),
            lastAccessTime: isA.number().min(0).required().allow(null),
            lastAccessTimeFormatted: isA.string().optional().allow(''),
            userAgent: isA.string().max(255).required().allow(''),
            deviceId: isA.string().regex(HEX_STRING).allow(null),
            deviceName: isA.string().max(255).required().allow('').allow(null),
            deviceType: isA.string().max(16).required().allow(null),
            deviceCallbackURL: isA.string().uri({ scheme: 'https' }).max(255).optional().allow('').allow(null),
            deviceCallbackPublicKey: isA.string().max(88).regex(URLSAFEBASE64).optional().allow('').allow(null),
            deviceCallbackAuthKey: isA.string().max(24).regex(URLSAFEBASE64).optional().allow('').allow(null),
            isDevice: isA.boolean().required(),
            isCurrentDevice: isA.boolean().required()
          }))
        }
      },
      handler: function (request, reply) {
        log.begin('Account.sessions', request)
        var sessionToken = request.auth.credentials
        var uid = sessionToken.uid

        db.sessions(uid).then(
          function (sessions) {
            reply(sessions.map(function (session) {
              session.id = session.tokenId.toString('hex')
              // if session has a device record
              session.isDevice = !! session.deviceId

              if (! session.deviceName) {
                session.deviceName = devices.synthesizeName(session)
              }

              session.userAgent = (session.uaBrowser + ' ' + session.uaBrowserVersion).trim()

              if (! session.deviceType) {
                session.deviceType = session.uaDeviceType || 'desktop'
              }

              session.isCurrentDevice = session.id === sessionToken.tokenId.toString('hex')

              session.lastAccessTimeFormatted = localizeTimestamp.format(session.lastAccessTime,
                request.headers['accept-language'])

              delete session.tokenId
              delete session.uid
              delete session.createdAt
              delete session.deviceCreatedAt
              delete session.sessionToken
              delete session.uaBrowser
              delete session.uaBrowserVersion
              delete session.uaOS
              delete session.uaOSVersion
              delete session.uaDeviceType

              return butil.unbuffer(session)
            }))
          },
          reply
        )
      }
    },
    {
      method: 'POST',
      path: '/account/device/destroy',
      config: {
        auth: {
          strategy: 'sessionToken'
        },
        validate: {
          payload: {
            id: isA.string().length(32).regex(HEX_STRING).required()
          }
        },
        response: {
          schema: {}
        }
      },
      handler: function (request, reply) {
        log.begin('Account.deviceDestroy', request)
        var sessionToken = request.auth.credentials
        var uid = sessionToken.uid
        var id = request.payload.id
        var result

        return push.notifyDeviceDisconnected(uid, id)
          .catch(function () {})
          .then(
            function () {
              return db.deleteDevice(uid, id)
            }
          )
          .then(
            function (res) {
              result = res
              return request.emitMetricsEvent('device.deleted', {
                uid: uid.toString('hex'),
                device_id: id
              })
            }
          )
          .then(
            function () {
              return log.notifyAttachedServices('device:delete', request, {
                uid: uid,
                id: id,
                timestamp: Date.now()
              })
            }
          )
          .then(function () {
            return result
          })
          .then(reply, reply)
      }
    },
    {
      method: 'GET',
      path: '/recovery_email/status',
      config: {
        auth: {
          strategy: 'sessionTokenWithVerificationStatus'
        },
        validate: {
          query: {
            reason: isA.string().max(16).optional()
          }
        },
        response: {
          schema: {
            // There's code in the handler that checks for a valid email,
            // no point adding overhead by doing it again here.
            email: isA.string().required(),
            verified: isA.boolean().required(),
            sessionVerified: isA.boolean().optional(),
            emailVerified: isA.boolean().optional()
          }
        }
      },
      handler: function (request, reply) {
        log.begin('Account.RecoveryEmailStatus', request)
        var sessionToken = request.auth.credentials
        if (request.query && request.query.reason === 'push') {
          // only log recovery_email requests with 'push' to avoid sending too many requests.
          log.increment('recovery_email_reason.push')
          // log to the push namespace that account was verified via push
          log.info({
            op: 'push.pushToDevices',
            name: 'recovery_email_reason.push'
          })
        }

        cleanUpIfAccountInvalid()
          .then(createResponse)
          .then(reply, reply)

        function cleanUpIfAccountInvalid() {
          // Some historical bugs mean we've allowed creation
          // of accounts with invalid email addresses. These
          // can never be verified, so the best we can do is
          // to delete them so the browser will stop polling.
          if (! sessionToken.emailVerified) {
            if (! validators.isValidEmailAddress(sessionToken.email)) {
              return db.deleteAccount(sessionToken)
                .then(
                  function () {
                    // Act as though we deleted the account asynchronously
                    // and caused the sessionToken to become invalid.
                    throw error.invalidToken('This account was invalid and has been deleted')
                  }
                )
            }
          }
          return P.resolve()
        }

        /*
        function checkBounces() {

        }
        */

        function createResponse() {

          var sessionVerified = sessionToken.tokenVerified
          var emailVerified = !! sessionToken.emailVerified

          // For backwards-compatibility reasons, the reported verification status
          // depends on whether the sessionToken was created with keys=true and
          // whether it has subsequently been verified.  If it was created with
          // keys=true then we musn't say verified=true until the session itself
          // has been verified.  Otherwise, desktop clients will attempt to use
          // an unverified session to connect to sync, and produce a very confusing
          // user experience.
          var isVerified = emailVerified
          if (sessionToken.mustVerify) {
            isVerified = isVerified && sessionVerified
          }

          return {
            email: sessionToken.email,
            verified: isVerified,
            sessionVerified: sessionVerified,
            emailVerified: emailVerified
          }
        }
      }
    },
    {
      method: 'POST',
      path: '/recovery_email/resend_code',
      config: {
        auth: {
          strategy: 'sessionTokenWithVerificationStatus'
        },
        validate: {
          query: {
            service: validators.service
          },
          payload: {
            email: validators.email().optional(),
            service: validators.service,
            redirectTo: validators.redirectTo(config.smtp.redirectDomain).optional(),
            resume: isA.string().max(2048).optional(),
            metricsContext: METRICS_CONTEXT_SCHEMA
          }
        }
      },
      handler: function (request, reply) {
        log.begin('Account.RecoveryEmailResend', request)
        const email = request.payload.email
        const sessionToken = request.auth.credentials
        const service = request.payload.service || request.query.service
        var code, func, event, emails = []

        if (sessionToken.emailVerified && sessionToken.tokenVerified && ! email) {
          return reply({})
        }

<<<<<<< HEAD
        return customs.check(request, sessionToken.email, 'recoveryEmailResendCode')
          .then(setVerifyCode)
          .then(setVerifyFunction)
          .then(() => {
            const mailerOpts = {
=======
        return customs.check(
          request,
          sessionToken.email,
          'recoveryEmailResendCode')
          .then(func.bind(
            mailer,
            [],
            sessionToken,
            {
>>>>>>> a44523dc
              code: code,
              service: service,
              timestamp: Date.now(),
              redirectTo: request.payload.redirectTo,
              resume: request.payload.resume,
              acceptLanguage: request.app.acceptLanguage,
              uaBrowser: sessionToken.uaBrowser,
              uaBrowserVersion: sessionToken.uaBrowserVersion,
              uaOS: sessionToken.uaOS,
              uaOSVersion: sessionToken.uaOSVersion,
              uaDeviceType: sessionToken.uaDeviceType
            }

            return func(emails, sessionToken, mailerOpts)
          })
          .then(() => request.emitMetricsEvent(`email.${event}.resent`))
          .then(
            () => reply({}),
            reply
          )

        function setVerifyCode() {
          return db.accountEmails(sessionToken.uid)
            .then((emailData) => {
              if (email) {
                // If an email address is specified in payload, this is a request to verify
                // a secondary email. This should return the corresponding email code for verification.
                let emailVerified = false
                emailData.some((userEmail) => {
                  if (userEmail.normalizedEmail === email.toLowerCase()) {
                    code = userEmail.emailCode
                    emailVerified = userEmail.isVerified
                    emails = [userEmail]
                    return true
                  }
                })

                // Don't resend code for already verified emails
                if (emailVerified) {
                  return reply({})
                }
              } else if (sessionToken.tokenVerificationId) {
                emails = emailData
                code = sessionToken.tokenVerificationId
              } else {
                code = sessionToken.emailCode
              }
            })
        }

        function setVerifyFunction() {
          if (email) {
            func = mailer.sendVerifySecondaryEmail
            event = 'verification_email'
          } else if (! sessionToken.emailVerified) {
            func = mailer.sendVerifyCode
            event = 'verification'
          } else {
            func = mailer.sendVerifyLoginEmail
            event = 'confirmation'
          }
        }
      }
    },
    {
      method: 'POST',
      path: '/recovery_email/verify_code',
      config: {
        validate: {
          query: {
            service: validators.service,
            reminder: isA.string().max(32).alphanum().optional()
          },
          payload: {
            uid: isA.string().max(32).regex(HEX_STRING).required(),
            code: isA.string().min(32).max(32).regex(HEX_STRING).required(),
            service: validators.service,
            reminder: isA.string().max(32).alphanum().optional()
          }
        }
      },
      handler: function (request, reply) {
        const uidHex = request.payload.uid
        const uid = Buffer(uidHex, 'hex')
        const code = Buffer(request.payload.code, 'hex')
        const service = request.payload.service || request.query.service
        const reminder = request.payload.reminder || request.query.reminder
        var isEmailVerification = false, isAccountVerification = false, account


        log.begin('Account.RecoveryEmailVerify', request)

        // verify_code because we don't know what type this is yet, but
        // we want to record right away before anything could fail, so
        // we can see in a flow that a user tried to verify, even if it
        // failed right away.
        request.emitMetricsEvent('email.verify_code.clicked')

        db.account(uid)
          .then(
            (accountResult) => {
              account = accountResult

              isAccountVerification = butil.buffersAreEqual(code, account.emailCode)

              // This endpoint is not authenticated, so we need to look up
              // the target email address before we can check it with customs.
              return customs.check(request, account.email, 'recoveryEmailVerifyCode')
            }
          )
          .then(() => {

            if (! isAccountVerification) {
              // Check to see if this code belongs to an email in the emails table,
              // at this point the code can only be a sign-in confirmation code
              // or email code.
              let verifiedEmail
              return db.accountEmails(account.uid)
                .then((emails) => {
                  isEmailVerification = emails.some((email) => {
                    if (email.emailCode && (code.toString('hex') === email.emailCode)) {
                      verifiedEmail = email.email
                      return true
                    }
                  })
                })
                .then(() => {
                  // Verify email and send post verification email to the primary account
                  if (isEmailVerification) {
                    return db.verifyEmail(account, code)
                      .then(function () {
                        log.info({
                          op: 'account.verifyEmail.secondary.confirmed',
                          uid: uidHex,
                          code: request.payload.code
                        })
                        return mailer.sendPostVerifySecondaryEmail(
                          [],
                          account,
                          {
                            acceptLanguage: request.app.acceptLanguage,
                            secondaryEmail: verifiedEmail
                          })
                      })
                  }
                })
            }

            return true
          })
          .then(
            () => {

              if (isEmailVerification) {
                return true
              }

              let device
              return db.deviceFromTokenVerificationId(uid, code)
                .then(function (associatedDevice) {
                  device = associatedDevice
                }, function (err) {
                  if (err.errno !== error.ERRNO.DEVICE_UNKNOWN) {
                    log.error({
                      op: 'Account.RecoveryEmailVerify',
                      err: err,
                      uid: uidHex,
                      code: code
                    })
                  }
                })
                .then(function () {
                  /**
                   * Logic for account and token verification
                   *
                   * 1) Attempt to use code as tokenVerificationId to verify session.
                   *
                   * 2) An error is thrown if tokenVerificationId does not exist (check to see if email
                   *    verification code) or the tokenVerificationId does not correlate to the
                   *    account uid (damaged linked/spoofed account)
                   *
                   * 3) Verify account email if not already verified.
                   */
                  return db.verifyTokens(code, account)
                    .then(function () {
                      if (! isAccountVerification) {
                        // Don't log sign-in confirmation success for the account verification case
                        log.info({
                          op: 'account.signin.confirm.success',
                          uid: uidHex,
                          code: request.payload.code
                        })
                        request.emitMetricsEvent('account.confirmed', {
                          uid: uidHex
                        })
                        push.notifyUpdate(uid, 'accountConfirm')
                      }
                    })
                    .catch(function (err) {
                      if (err.errno === error.ERRNO.INVALID_VERIFICATION_CODE && isAccountVerification) {
                        // The code is just for the account, not for any sessions
                        return true
                      }
                      log.error({
                        op: 'account.signin.confirm.invalid',
                        uid: uidHex,
                        code: request.payload.code,
                        error: err
                      })
                      throw err
                    })
                    .then(function () {
                      if (device) {
                        push.notifyDeviceConnected(uidHex, device.name, device.id.toString('hex'))
                      }
                    })
                    .then(function () {

                      // If the account is already verified, the link may have been
                      // for sign-in confirmation or they may have been clicking a
                      // stale link. Silently succeed.
                      if (account.emailVerified) {
                        if (butil.buffersAreEqual(code, account.emailCode)) {
                          log.increment('account.already_verified')
                        }
                        return true
                      }

                      // Any matching code verifies the account
                      return db.verifyEmail(account, account.emailCode)
                        .then(function () {
                          log.timing('account.verified', Date.now() - account.createdAt)
                          log.increment('account.verified')
                          return log.notifyAttachedServices('verified', request, {
                            email: account.email,
                            uid: account.uid,
                            locale: account.locale
                          })
                        })
                        .then(function () {
                          return request.emitMetricsEvent('account.verified', {
                            uid: uidHex
                          })
                        })
                        .then(function () {
                          if (reminder === 'first' || reminder === 'second') {
                            // if verified using a known reminder
                            var reminderOp = 'account.verified_reminder.' + reminder

                            log.increment(reminderOp)
                            // log to the mailer namespace that account was verified via a reminder
                            log.info({
                              op: 'mailer.send',
                              name: reminderOp
                            })
                            return request.emitMetricsEvent('account.reminder', {
                              uid: uidHex
                            })
                          }
                        })
                        .then(function () {
                          // send a push notification to all devices that the account changed
                          push.notifyUpdate(uid, 'accountVerify')
                          // remove verification reminders
                          verificationReminder.delete({
                            uid: uidHex
                          }).catch(function (err) {
                            log.error({ op: 'Account.RecoveryEmailVerify', err: err })
                          })
                        })
                        .then(function () {
                          // Our post-verification email is very specific to sync,
                          // so only send it if we're sure this is for sync.
                          if (service === 'sync') {
                            return mailer.sendPostVerifyEmail(
                              [],
                              account,
                              {
                                acceptLanguage: request.app.acceptLanguage
                              }
                            )
                          }
                        })
                    })
                })
            }
          )
          .then(
            function () {
              reply({})
            },
            function (err) {
              reply(err)
            }
          )
      }
    },
    {
      method: 'GET',
      path: '/recovery_emails',
      config: {
        auth: {
          strategy: 'sessionToken'
        },
        response: {
          schema: isA.array().items(
            isA.object({
              verified: isA.boolean().required(),
              isPrimary: isA.boolean().required(),
              email: validators.email().required()
            }))
        }
      },
      handler: function (request, reply) {
        const sessionToken = request.auth.credentials
        const uidHex = sessionToken.uid.toString('hex')
        var emails

        log.begin('Account.RecoveryEmailEmails', request)

        return getAccountEmails()
          .then(createResponse)
          .done(reply, reply)

        function getAccountEmails() {
          return db.accountEmails(uidHex)
            .then(function (result) {
              emails = result
            })
        }

        function createResponse() {
          return emails.map((email) => {
            return {
              email: email.email,
              isPrimary: !! email.isPrimary,
              verified: !! email.isVerified
            }
          })
        }
      }
    },
    {
      method: 'POST',
      path: '/recovery_email',
      config: {
        auth: {
          strategy: 'sessionTokenWithVerificationStatus'
        },
        validate: {
          payload: {
            email: validators.email().required()
          }
        },
        response: {}
      },
      handler: function (request, reply) {
        const sessionToken = request.auth.credentials
        const uid = sessionToken.uid
        const primaryEmail = sessionToken.email
        const ip = request.app.clientAddress
        const email = request.payload.email
        let emailCode, emailData

        if (! sessionToken.emailVerified) {
          return reply(error.unverifiedAccount())
        }

        if (sessionToken.tokenVerificationId) {
          return reply(error.unverifiedSession())
        }

        if (sessionToken.email.toLowerCase() === email.toLowerCase()) {
          return reply(error.yourPrimaryEmailExists())
        }

        log.begin('Account.RecoveryEmailCreate', request)

        customs.check(request, primaryEmail, 'createEmail')
          .then(checkEmail)
          .then(generateRandomValues)
          .then(createEmail)
          .then(sendEmailVerification)
          .then(
            function () {
              reply({})
            },
            reply
          )

        function checkEmail() {
          return db.emailRecord(email)
            .then((emailRecord) => {
              if (emailRecord.emailVerified) {
                throw error.verifiedPrimaryEmailAlreadyExists()
              }

              // Check to see if this account has been unverified for longer than
              // a day, if so, delete account so another user can add it as a
              // secondary email
              const MS_IN_DAY = 1000*60*60*24
              const msSinceCreated = Date.now() - emailRecord.createdAt
              if (msSinceCreated >= MS_IN_DAY) {
                return db.deleteAccount(emailRecord.uid)
              } else {
                throw error.unverifiedPrimaryEmailNewlyCreated()
              }
            })
            .catch((err) => {
              // Email does not exist in primary account table, carry on
              if (err.errno !== error.ERRNO.ACCOUNT_UNKNOWN) {
                throw err
              }
            })
        }

        function generateRandomValues() {
          return random(16)
            .then(bytes => {
              emailCode = bytes
            })
        }

        function createEmail() {
          emailData = {
            email: email,
            normalizedEmail: email.toLowerCase(),
            emailCode: emailCode,
            isVerified: false,
            isPrimary: false,
            uid: uid
          }
          return db.createEmail(uid, emailData)
        }

        function sendEmailVerification() {
          return getGeoData(ip)
            .then((geoData) => {
              return mailer.sendVerifySecondaryEmail([emailData], sessionToken, userAgent.call({
                code: emailCode,
                acceptLanguage: request.app.acceptLanguage,
                email: emailData.email,
                primaryEmail: primaryEmail,
                ip: ip,
                location: geoData.location,
                timeZone: geoData.timeZone
              }, request.headers['user-agent'], log))
            })
        }
      }
    },
    {
      method: 'POST',
      path: '/recovery_email/destroy',
      config: {
        auth: {
          strategy: 'sessionTokenWithVerificationStatus'
        },
        validate: {
          payload: {
            email: validators.email().required()
          }
        },
        response: {}
      },
      handler: function (request, reply) {
        const sessionToken = request.auth.credentials
        const uid = sessionToken.uid
        const primaryEmail = sessionToken.email
        const email = request.payload.email

        if (sessionToken.tokenVerificationId) {
          return reply(error.unverifiedSession())
        }

        log.begin('Account.RecoveryEmailDestroy', request)

        customs.check(request, primaryEmail, 'deleteEmail')
          .then(deleteEmail)
          .done(reply, reply)

        function deleteEmail() {
          return db.deleteEmail(uid, email.toLowerCase())
        }
      }
    },
    {
      method: 'POST',
      path: '/account/unlock/resend_code',
      config: {
        validate: {
          payload: true
        }
      },
      handler: function (request, reply) {
        log.error({ op: 'Account.UnlockCodeResend', request: request })
        reply(error.gone())
      }
    },
    {
      method: 'POST',
      path: '/account/unlock/verify_code',
      config: {
        validate: {
          payload: true
        }
      },
      handler: function (request, reply) {
        log.error({ op: 'Account.UnlockCodeVerify', request: request })
        reply(error.gone())
      }
    },
    {
      method: 'POST',
      path: '/account/login/send_unblock_code',
      config: {
        validate: {
          payload: {
            email: validators.email().required(),
            metricsContext: METRICS_CONTEXT_SCHEMA
          }
        }
      },
      handler: function (request, reply) {
        log.begin('Account.SendUnblockCode', request)

        var email = request.payload.email
        var ip = request.app.clientAddress
        var emailRecord

        request.validateMetricsContext()

        // Store flowId and flowBeginTime to send in email
        let flowId, flowBeginTime
        if (request.payload.metricsContext) {
          flowId = request.payload.metricsContext.flowId
          flowBeginTime = request.payload.metricsContext.flowBeginTime
        }

        return customs.check(request, email, 'sendUnblockCode')
          .then(lookupAccount)
          .then(createUnblockCode)
          .then(mailUnblockCode)
          .then(() => request.emitMetricsEvent('account.login.sentUnblockCode'))
          .then(() => {
            reply({})
          }, reply)

        function lookupAccount() {
          return db.emailRecord(email)
            .then((record) => {
              emailRecord = record
              return record.uid
            })
        }

        function createUnblockCode(uid) {
          return db.createUnblockCode(uid)
        }

        function mailUnblockCode(code) {
<<<<<<< HEAD
          return P.all([getGeoData(ip), db.accountEmails(emailRecord.uid)])
            .spread((geoData, emails) => {
              return mailer.sendUnblockCode(emails, emailRecord, userAgent.call({
                unblockCode: code,
=======
          return getGeoData(ip)
            .then((geoData) => {
              return mailer.sendUnblockCode([], emailRecord, userAgent.call({
>>>>>>> a44523dc
                acceptLanguage: request.app.acceptLanguage,
                unblockCode: code,
                flowId: flowId,
                flowBeginTime: flowBeginTime,
                ip: ip,
                location: geoData.location,
                timeZone: geoData.timeZone
              }, request.headers['user-agent'], log))
            })
        }
      }
    },
    {
      method: 'POST',
      path: '/account/login/reject_unblock_code',
      config: {
        validate: {
          payload: {
            uid: isA.string().max(32).regex(HEX_STRING).required(),
            unblockCode: isA.string().regex(BASE_36).length(unblockCodeLen).required()
          }
        }
      },
      handler: function (request, reply) {
        var uid = Buffer(request.payload.uid, 'hex')
        var code = request.payload.unblockCode.toUpperCase()

        log.begin('Account.RejectUnblockCode', request)
        db.consumeUnblockCode(uid, code)
          .then(
            () => {
              log.info({
                op: 'account.login.rejectedUnblockCode',
                uid: request.payload.uid,
                unblockCode: code
              })
              return {}
            }
          ).then(reply, reply)
      }
    },
    {
      method: 'POST',
      path: '/account/reset',
      config: {
        auth: {
          strategy: 'accountResetToken',
          payload: 'required'
        },
        validate: {
          query: {
            keys: isA.boolean().optional()
          },
          payload: {
            authPW: isA.string().min(64).max(64).regex(HEX_STRING).required(),
            sessionToken: isA.boolean().optional(),
            metricsContext: METRICS_CONTEXT_SCHEMA
          }
        }
      },
      handler: function accountReset(request, reply) {
        log.begin('Account.reset', request)
        var accountResetToken = request.auth.credentials
        var authPW = Buffer(request.payload.authPW, 'hex')
        var account, sessionToken, keyFetchToken, verifyHash, wrapKb, devicesToNotify
        var hasSessionToken = request.payload.sessionToken

        request.validateMetricsContext()

        let flowCompleteSignal
        if (requestHelper.wantsKeys(request)) {
          flowCompleteSignal = 'account.signed'
        } else {
          flowCompleteSignal = 'account.reset'
        }
        request.setMetricsFlowCompleteSignal(flowCompleteSignal)

        return fetchDevicesToNotify()
          .then(resetAccountData)
          .then(createSessionToken)
          .then(createKeyFetchToken)
          .then(recordSecurityEvent)
          .then(createResponse)
          .then(reply, reply)

        function fetchDevicesToNotify() {
          // We fetch the devices to notify before resetAccountData() because
          // db.resetAccount() deletes all the devices saved in the account.
          return db.devices(accountResetToken.uid)
            .then(
              function(devices) {
                devicesToNotify = devices
              }
            )
        }

        function resetAccountData () {
          let authSalt, password, wrapWrapKb
          return random(64)
            .then(bytes => {
              authSalt = bytes.slice(0, 32) // 0..31
              wrapWrapKb = bytes.slice(32) // 32..63
              password = new Password(authPW, authSalt, config.verifierVersion)
              return password.verifyHash()
            })
            .then(
              function (verifyHashData) {
                verifyHash = verifyHashData

                return db.resetAccount(
                  accountResetToken,
                  {
                    authSalt: authSalt,
                    verifyHash: verifyHash,
                    wrapWrapKb: wrapWrapKb,
                    verifierVersion: password.version
                  }
                )
              }
            )
            .then(
              function () {
                // Notify the devices that the account has changed.
                push.notifyPasswordReset(accountResetToken.uid, devicesToNotify)

                return db.account(accountResetToken.uid)
              }
            )
            .then(
              function (accountData) {
                account = accountData
                return request.emitMetricsEvent('account.reset', {
                  uid: account.uid.toString('hex')
                })
              }
            )
            .then(
              function () {
                return log.notifyAttachedServices('reset', request, {
                  uid: account.uid.toString('hex') + '@' + config.domain,
                  generation: account.verifierSetAt
                })
              }
            )
            .then(
              function () {
                return customs.reset(account.email)
              }
            )
            .then(
              function () {
                return password.unwrap(account.wrapWrapKb)
              }
            )
            .then(
              function (wrapKbData) {
                wrapKb = wrapKbData
              }
            )
        }

        function createSessionToken () {
          if (hasSessionToken) {
            // Since the only way to reach this point is clicking a
            // link from the user's email, we create a verified sessionToken
            var sessionTokenOptions = {
              uid: account.uid,
              email: account.email,
              emailCode: account.emailCode,
              emailVerified: account.emailVerified,
              verifierSetAt: account.verifierSetAt
            }

            return db.createSessionToken(sessionTokenOptions, request.headers['user-agent'])
              .then(
                function (result) {
                  sessionToken = result
                  return request.stashMetricsContext(sessionToken)
                }
              )
          }
        }

        function createKeyFetchToken () {
          if (requestHelper.wantsKeys(request)) {
            if (! hasSessionToken) {
              // Sanity-check: any client requesting keys,
              // should also be requesting a sessionToken.
              throw error.missingRequestParameter('sessionToken')
            }
            return db.createKeyFetchToken({
              uid: account.uid,
              kA: account.kA,
              wrapKb: wrapKb,
              emailVerified: account.emailVerified
            })
            .then(
              function (result) {
                keyFetchToken = result
                return request.stashMetricsContext(keyFetchToken)
              }
            )
          }
        }

        function recordSecurityEvent() {
          if (features.isSecurityHistoryTrackingEnabled()) {
             // don't block response recording db event
            db.securityEvent({
              name: 'account.reset',
              uid: account.uid,
              ipAddr: request.app.clientAddress,
              tokenId: sessionToken && sessionToken.tokenId
            })
          }
        }

        function createResponse () {
          // If no sessionToken, this could be a legacy client
          // attempting to reset an account password, return legacy response.
          if (! hasSessionToken) {
            return {}
          }


          var response = {
            uid: sessionToken.uid.toString('hex'),
            sessionToken: sessionToken.data.toString('hex'),
            verified: sessionToken.emailVerified,
            authAt: sessionToken.lastAuthAt()
          }

          if (requestHelper.wantsKeys(request)) {
            response.keyFetchToken = keyFetchToken.data.toString('hex')
          }

          return response
        }
      }
    },
    {
      method: 'POST',
      path: '/account/destroy',
      config: {
        validate: {
          payload: {
            email: validators.email().required(),
            authPW: isA.string().min(64).max(64).regex(HEX_STRING).required()
          }
        }
      },
      handler: function accountDestroy(request, reply) {
        log.begin('Account.destroy', request)
        var form = request.payload
        var authPW = Buffer(form.authPW, 'hex')
        var uid
        customs.check(
          request,
          form.email,
          'accountDestroy')
          .then(db.emailRecord.bind(db, form.email))
          .then(
            function (emailRecord) {
              uid = emailRecord.uid.toString('hex')

              return checkPassword(emailRecord, authPW, request.app.clientAddress)
                .then(
                  function (match) {
                    if (! match) {
                      throw error.incorrectPassword(emailRecord.email, form.email)
                    }
                    return db.deleteAccount(emailRecord)
                  }
                )
                .then(
                  function () {
                    return log.notifyAttachedServices('delete', request, {
                      uid: uid + '@' + config.domain
                    })
                  }
                )
                .then(
                  function () {
                    return request.emitMetricsEvent('account.deleted', {
                      uid: uid
                    })
                  }
                )
                .then(
                  function () {
                    return {}
                  }
                )
            },
            function (err) {
              if (err.errno === error.ERRNO.ACCOUNT_UNKNOWN) {
                customs.flag(request.app.clientAddress, {
                  email: form.email,
                  errno: err.errno
                })
              }
              throw err
            }
          )
          .then(reply, reply)
      }
    }
  ]

  if (config.isProduction) {
    delete routes[0].config.validate.payload.preVerified
  } else {
    // programmatic account lockout was only available in
    // non-production mode.
    routes.push({
      method: 'POST',
      path: '/account/lock',
      config: {
        validate: {
          payload: true
        }
      },
      handler: function (request, reply) {
        log.error({ op: 'Account.lock', request: request })
        reply(error.gone())
      }
    })
  }

  return routes
}<|MERGE_RESOLUTION|>--- conflicted
+++ resolved
@@ -887,7 +887,6 @@
             && ! doSigninConfirmation
             && emailRecord.emailVerified
           if (shouldSendNewDeviceLoginEmail) {
-<<<<<<< HEAD
             return P.all([getGeoData(ip), db.accountEmails(sessionToken.uid)])
               .spread((geoData, emails) => {
                 mailer.sendNewDeviceLoginNotification(
@@ -907,28 +906,6 @@
                     uaDeviceType: sessionToken.uaDeviceType
                   }
                 )
-=======
-            return getGeoData(ip)
-              .then(
-                function (geoData) {
-                  mailer.sendNewDeviceLoginNotification(
-                    [],
-                    emailRecord,
-                    {
-                      acceptLanguage: request.app.acceptLanguage,
-                      flowId: flowId,
-                      flowBeginTime: flowBeginTime,
-                      ip: ip,
-                      location: geoData.location,
-                      timeZone: geoData.timeZone,
-                      uaBrowser: sessionToken.uaBrowser,
-                      uaBrowserVersion: sessionToken.uaBrowserVersion,
-                      uaOS: sessionToken.uaOS,
-                      uaOSVersion: sessionToken.uaOSVersion,
-                      uaDeviceType: sessionToken.uaDeviceType
-                    }
-                  )
->>>>>>> a44523dc
                   .catch(e => {
                     // If we couldn't email them, no big deal. Log
                     // and pretend everything worked.
@@ -949,7 +926,6 @@
               tokenVerificationId: tokenVerificationId
             })
 
-<<<<<<< HEAD
             return P.all([getGeoData(ip), db.accountEmails(sessionToken.uid)])
               .spread((geoData, emails) => {
                 return mailer.sendVerifyLoginEmail(
@@ -974,34 +950,6 @@
                   }
                 )
               })
-=======
-            return getGeoData(ip)
-              .then(
-                function (geoData) {
-                  return mailer.sendVerifyLoginEmail(
-                    [],
-                    emailRecord,
-                    {
-                      acceptLanguage: request.app.acceptLanguage,
-                      code: tokenVerificationId,
-                      flowId: flowId,
-                      flowBeginTime: flowBeginTime,
-                      ip: ip,
-                      location: geoData.location,
-                      redirectTo: redirectTo,
-                      resume: resume,
-                      service: service,
-                      timeZone: geoData.timeZone,
-                      uaBrowser: sessionToken.uaBrowser,
-                      uaBrowserVersion: sessionToken.uaBrowserVersion,
-                      uaOS: sessionToken.uaOS,
-                      uaOSVersion: sessionToken.uaOSVersion,
-                      uaDeviceType: sessionToken.uaDeviceType
-                    }
-                  )
-                }
-              )
->>>>>>> a44523dc
               .then(() => request.emitMetricsEvent('email.confirmation.sent'))
           }
         }
@@ -1668,12 +1616,6 @@
           return P.resolve()
         }
 
-        /*
-        function checkBounces() {
-
-        }
-        */
-
         function createResponse() {
 
           var sessionVerified = sessionToken.tokenVerified
@@ -1731,23 +1673,11 @@
           return reply({})
         }
 
-<<<<<<< HEAD
         return customs.check(request, sessionToken.email, 'recoveryEmailResendCode')
           .then(setVerifyCode)
           .then(setVerifyFunction)
           .then(() => {
             const mailerOpts = {
-=======
-        return customs.check(
-          request,
-          sessionToken.email,
-          'recoveryEmailResendCode')
-          .then(func.bind(
-            mailer,
-            [],
-            sessionToken,
-            {
->>>>>>> a44523dc
               code: code,
               service: service,
               timestamp: Date.now(),
@@ -2309,16 +2239,9 @@
         }
 
         function mailUnblockCode(code) {
-<<<<<<< HEAD
           return P.all([getGeoData(ip), db.accountEmails(emailRecord.uid)])
             .spread((geoData, emails) => {
               return mailer.sendUnblockCode(emails, emailRecord, userAgent.call({
-                unblockCode: code,
-=======
-          return getGeoData(ip)
-            .then((geoData) => {
-              return mailer.sendUnblockCode([], emailRecord, userAgent.call({
->>>>>>> a44523dc
                 acceptLanguage: request.app.acceptLanguage,
                 unblockCode: code,
                 flowId: flowId,
