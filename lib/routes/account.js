--- conflicted
+++ resolved
@@ -88,12 +88,8 @@
         var locale = request.app.acceptLanguage
         var userAgentString = request.headers['user-agent']
         var service = form.service || query.service
-<<<<<<< HEAD
         var tokenVerificationId = emailCode
-        var preVerified, password, verifyHash, account, sessionToken, keyFetchToken, device
-=======
-        var preVerified, password, verifyHash, account, sessionToken
->>>>>>> 1902d5c9
+        var preVerified, password, verifyHash, account, sessionToken, keyFetchToken
 
         customs.check(request.app.clientAddress, email, 'accountCreate')
           .then(db.emailRecord.bind(db, email))
@@ -103,12 +99,8 @@
           .then(createAccount)
           .then(createSessionToken)
           .then(sendVerifyCode)
-<<<<<<< HEAD
-          .then(createDevice)
           .then(createKeyFetchToken)
           .then(preVerifyAccount)
-=======
->>>>>>> 1902d5c9
           .then(createResponse)
           .done(reply, reply)
 
@@ -240,23 +232,6 @@
           }
         }
 
-<<<<<<< HEAD
-        function createDevice () {
-          if (! form.device) {
-            return P.resolve()
-          }
-
-          return db.createDevice(account.uid, sessionToken.tokenId, form.device)
-            .then(
-              function (result) {
-                device = result
-              },
-              function (err) {
-                log.error({ op: 'account.create.device', err: err })
-              }
-            )
-        }
-
         function createKeyFetchToken () {
           if (requestHelper.wantsKeys(request)) {
             return password.unwrap(account.wrapWrapKb)
@@ -285,8 +260,6 @@
           }
         }
 
-=======
->>>>>>> 1902d5c9
         function createResponse () {
           var response = {
             uid: account.uid.toString('hex'),
@@ -294,17 +267,8 @@
             authAt: sessionToken.lastAuthAt()
           }
 
-<<<<<<< HEAD
-          if (device) {
-            response.device = butil.unbuffer(device)
-          }
-
           if (keyFetchToken) {
             response.keyFetchToken = keyFetchToken
-=======
-          if (query.keys !== 'true') {
-            return P.resolve(response)
->>>>>>> 1902d5c9
           }
 
           return P.resolve(response)
@@ -345,23 +309,15 @@
         var email = form.email
         var authPW = Buffer(form.authPW, 'hex')
         var service = request.payload.service || request.query.service
-<<<<<<< HEAD
         var redirectTo = request.payload.redirectTo
         var resume = request.payload.resume
         var tokenVerificationId = crypto.randomBytes(16)
         var emailRecord, sessionToken, device, keyFetchToken, doSigninConfirmation
-=======
-        var emailRecord, sessionToken
->>>>>>> 1902d5c9
 
         customs.check(request.app.clientAddress, email, 'accountLogin')
           .then(readEmailRecord)
           .then(createSessionToken)
-<<<<<<< HEAD
           .then(createKeyFetchToken)
-          .then(upsertDevice)
-=======
->>>>>>> 1902d5c9
           .then(emitSyncLoginEvent)
           .then(sendVerifyLoginEmail)
           .then(createResponse)
@@ -444,7 +400,6 @@
             )
         }
 
-<<<<<<< HEAD
         function createKeyFetchToken() {
           if (requestHelper.wantsKeys(request)) {
             var password = new Password(
@@ -472,34 +427,9 @@
           }
         }
 
-        function upsertDevice () {
-          if (! form.device) {
-            return P.resolve()
-          }
-
-          var operation = form.device.id ? 'updateDevice' : 'createDevice'
-
-          return db[operation](emailRecord.uid, sessionToken.tokenId, form.device)
-            .then(
-              function (result) {
-                device = result
-                process.nextTick(function() {
-                  push.notifyDeviceConnected(emailRecord.uid, device.name, device.id.toString('hex'))
-                })
-              },
-              function (err) {
-                log.error({ op: 'account.login.device', err: err })
-              }
-            )
-        }
-
-=======
->>>>>>> 1902d5c9
         function emitSyncLoginEvent () {
           if (service === 'sync' && request.payload.reason === 'signin') {
-            // The response doesn't have to wait for this,
-            // so we don't return the promise.
-            db.sessions(emailRecord.uid)
+            return db.sessions(emailRecord.uid)
               .then(
                 function (sessions) {
                   log.event('login', request, {
