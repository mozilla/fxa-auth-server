/* This Source Code Form is subject to the terms of the Mozilla Public
 * License, v. 2.0. If a copy of the MPL was not distributed with this
 * file, You can obtain one at http://mozilla.org/MPL/2.0/. */

var validators = require('./validators')
var HEX_STRING = validators.HEX_STRING
var BASE64_JWT = validators.BASE64_JWT
var DISPLAY_SAFE_UNICODE = validators.DISPLAY_SAFE_UNICODE
var URLSAFEBASE64 = validators.URLSAFEBASE64

var butil = require('../crypto/butil')
var openid = require('openid')
var userAgent = require('../userAgent')
var url = require('url')
var requestHelper = require('../routes/utils/request_helper')

module.exports = function (
  log,
  crypto,
  P,
  uuid,
  isA,
  error,
  db,
  mailer,
  Password,
  config,
  customs,
  isPreVerified,
  checkPassword,
  push,
  metricsContext
  ) {

  var OPENID_EXTENSIONS = [
    new openid.AttributeExchange(
      {
        'http://axschema.org/contact/email': 'optional'
      }
    )
  ]

  var verificationReminder = require('../verification-reminders')(log, db)

  function isOpenIdProviderAllowed(id) {
    if (typeof(id) !== 'string') { return false }
    var hostname = url.parse(id).hostname
    return config.openIdProviders.some(
      function (allowed) {
        return hostname === url.parse(allowed).hostname
      }
    )
  }

  var routes = [
    {
      method: 'POST',
      path: '/account/create',
      config: {
        validate: {
          payload: {
            email: validators.email().required(),
            authPW: isA.string().min(64).max(64).regex(HEX_STRING).required(),
            preVerified: isA.boolean(),
            service: isA.string().max(16).alphanum().optional(),
            redirectTo: validators.redirectTo(config.smtp.redirectDomain).optional(),
            resume: isA.string().max(2048).optional(),
            preVerifyToken: isA.string().max(2048).regex(BASE64_JWT).optional(),
            metricsContext: metricsContext.schema
          }
        },
        response: {
          schema: {
            uid: isA.string().regex(HEX_STRING).required(),
            sessionToken: isA.string().regex(HEX_STRING).required(),
            keyFetchToken: isA.string().regex(HEX_STRING).optional(),
            authAt: isA.number().integer()
          }
        }
      },
      handler: function accountCreate(request, reply) {
        log.begin('Account.create', request)

        var emailCode = crypto.randomBytes(16)
        var form = request.payload
        var query = request.query
        var email = form.email
        var authSalt = crypto.randomBytes(32)
        var authPW = Buffer(form.authPW, 'hex')
        var locale = request.app.acceptLanguage
        var userAgentString = request.headers['user-agent']
        var service = form.service || query.service
        var tokenVerificationId = emailCode
        var preVerified, password, verifyHash, account, sessionToken, keyFetchToken, doSigninConfirmation

        metricsContext.validate(request)

        customs.check(request.app.clientAddress, email, 'accountCreate')
          .then(db.emailRecord.bind(db, email))
          .then(deleteAccount, ignoreUnknownAccountError)
          .then(checkPreVerified)
          .then(createPassword)
          .then(createAccount)
          .then(createSessionToken)
          .then(sendVerifyCode)
          .then(createKeyFetchToken)
          .then(createResponse)
          .done(reply, reply)

        function deleteAccount (emailRecord) {
          if (emailRecord.emailVerified) {
            throw error.accountExists(email)
          }

          request.app.accountRecreated = true
          return db.deleteAccount(emailRecord)
        }

        function ignoreUnknownAccountError (err) {
          if (err.errno !== error.ERRNO.ACCOUNT_UNKNOWN) {
            throw err
          }
        }

        function checkPreVerified () {
          return isPreVerified(form.email, form.preVerifyToken)
            .then(
              function (result) {
                preVerified = result
              }
            )
        }

        function createPassword () {
          password = new Password(authPW, authSalt, config.verifierVersion)
          return password.verifyHash()
            .then(
              function (result) {
                verifyHash = result
              }
            )
        }

        function createAccount () {
          if (!locale) {
            // We're seeing a surprising number of accounts created
            // without a proper locale. Log details to help debug this.
            log.info({
              op: 'account.create.emptyLocale',
              email: email,
              locale: locale,
              agent: userAgentString
            })
          }

          return db.createAccount({
            uid: uuid.v4('binary'),
            createdAt: Date.now(),
            email: email,
            emailCode: emailCode,
            emailVerified: form.preVerified || preVerified,
            kA: crypto.randomBytes(32),
            wrapWrapKb: crypto.randomBytes(32),
            accountResetToken: null,
            passwordForgotToken: null,
            authSalt: authSalt,
            verifierVersion: password.version,
            verifyHash: verifyHash,
            verifierSetAt: Date.now(),
            locale: locale
          })
          .then(
            function (result) {
              account = result

              log.activityEvent('account.created', request, {
                uid: account.uid.toString('hex')
              })

              if (account.emailVerified) {
                log.event('verified', request, {
                  email: account.email,
                  uid: account.uid,
                  locale: account.locale
                })
              }

              if (service === 'sync') {
                log.event('login', request, {
                  service: 'sync',
                  uid: account.uid,
                  email: account.email,
                  deviceCount: 1,
                  userAgent: request.headers['user-agent']
                })
              }
            }
          )
        }

        function createSessionToken () {
          doSigninConfirmation = requestHelper.shouldEnableSigninConfirmation(account, config, request)

          // Verified sessions should only be created for preverified tokens
          // and when sign-in confirmation is disabled
          if (preVerified || ! doSigninConfirmation) {
            tokenVerificationId = undefined
          }

          return db.createSessionToken({
              uid: account.uid,
              email: account.email,
              emailCode: account.emailCode,
              emailVerified: account.emailVerified,
              verifierSetAt: account.verifierSetAt,
              createdAt: optionallyOverrideCreatedAt(),
              tokenVerificationId: tokenVerificationId
            }, userAgentString)
            .then(
              function (result) {
                sessionToken = result
              }
            )
        }

        function optionallyOverrideCreatedAt () {
          var createdAt = parseInt(query._createdAt)
          if (createdAt < Date.now() && ! config.isProduction) {
            return createdAt
          }
        }

        function sendVerifyCode () {
          if (! account.emailVerified) {
            mailer.sendVerifyCode(account, account.emailCode, {
              service: form.service || query.service,
              redirectTo: form.redirectTo,
              resume: form.resume,
              acceptLanguage: request.app.acceptLanguage
            })
            .then(function () {
              // only create reminder if sendVerifyCode succeeds
              verificationReminder.create({
                uid: account.uid.toString('hex')
              }).catch(function (err) {
                log.error({ op: 'Account.verificationReminder.create', err: err })
              })
            })
            .catch(function (err) {
              log.error({ op: 'mailer.sendVerifyCode.1', err: err })
            })
          }
        }

        function createKeyFetchToken () {
          if (requestHelper.wantsKeys(request)) {
            return password.unwrap(account.wrapWrapKb)
              .then(
                function (wrapKb) {
                  return db.createKeyFetchToken({
                    uid: account.uid,
                    kA: account.kA,
                    wrapKb: wrapKb,
                    emailVerified: account.emailVerified
                  })
                }
              )
              .then(
                function (keyFetchTokenData) {
                  keyFetchToken = keyFetchTokenData.data.toString('hex')
                }
              )
          }
        }

        function createResponse () {
          var response = {
            uid: account.uid.toString('hex'),
            sessionToken: sessionToken.data.toString('hex'),
            authAt: sessionToken.lastAuthAt()
          }

          if (keyFetchToken) {
            response.keyFetchToken = keyFetchToken
          }

          return P.resolve(response)
        }
      }
    },
    {
      method: 'POST',
      path: '/account/login',
      config: {
        validate: {
          payload: {
            email: validators.email().required(),
            authPW: isA.string().min(64).max(64).regex(HEX_STRING).required(),
            // Obsolete contentToken param, here for backwards compat.
            contentToken: isA.string().optional(),
            service: isA.string().max(16).alphanum().optional(),
            redirectTo: isA.string().uri().optional(),
            resume: isA.string().optional(),
            reason: isA.string().max(16).optional(),
            metricsContext: metricsContext.schema
          }
        },
        response: {
          schema: {
            uid: isA.string().regex(HEX_STRING).required(),
            sessionToken: isA.string().regex(HEX_STRING).required(),
            keyFetchToken: isA.string().regex(HEX_STRING).optional(),
            verificationMethod: isA.string().optional(),
            verificationReason: isA.string().optional(),
            verified: isA.boolean().required(),
            authAt: isA.number().integer()
          }
        }
      },
      handler: function (request, reply) {
        log.begin('Account.login', request)

        var form = request.payload
        var email = form.email
        var authPW = Buffer(form.authPW, 'hex')
        var service = request.payload.service || request.query.service
        var redirectTo = request.payload.redirectTo
        var resume = request.payload.resume
        var tokenVerificationId = crypto.randomBytes(16)
        var emailRecord, sessionToken, keyFetchToken, doSigninConfirmation

        metricsContext.validate(request)

        // Monitor for any clients still sending obsolete 'contentToken' param.
        if (request.payload.contentToken) {
          log.info({
            op: 'Account.login.contentToken',
            agent: request.headers['user-agent']
          })
        }

        customs.check(request.app.clientAddress, email, 'accountLogin')
          .then(readEmailRecord)
          .then(createSessionToken)
          .then(createKeyFetchToken)
          .then(emitSyncLoginEvent)
          .then(sendNewDeviceLoginNotification)
          .then(sendVerifyLoginEmail)
          .then(createResponse)
          .done(reply, reply)

        function readEmailRecord () {
          return db.emailRecord(email)
            .then(
              function (result) {
                emailRecord = result

                doSigninConfirmation = requestHelper.shouldEnableSigninConfirmation(emailRecord, config, request)

                if(email !== emailRecord.email) {
                  customs.flag(request.app.clientAddress, {
                    email: email,
                    errno: error.ERRNO.INCORRECT_PASSWORD
                  })
                  throw error.incorrectPassword(emailRecord.email, email)
                }

                if (emailRecord.lockedAt) {
                  throw error.lockedAccount()
                }

                return checkPassword(emailRecord, authPW, request.app.clientAddress)
                  .then(
                    function (match) {
                      if (! match) {
                        throw error.incorrectPassword(emailRecord.email, email)
                      }
                    }
                  )
              },
              function (err) {
                if (err.errno === error.ERRNO.ACCOUNT_UNKNOWN) {
                  customs.flag(request.app.clientAddress, {
                    email: email,
                    errno: err.errno
                  })
                }
                throw err
              }
            )
        }

        function createSessionToken () {
          log.activityEvent('account.login', request, {
            uid: emailRecord.uid.toString('hex')
          })

          var sessionTokenOptions = {
            uid: emailRecord.uid,
            email: emailRecord.email,
            emailCode: emailRecord.emailCode,
            emailVerified: emailRecord.emailVerified,
            verifierSetAt: emailRecord.verifierSetAt,
            tokenVerificationId: doSigninConfirmation ? tokenVerificationId : undefined
          }

          return db.createSessionToken(sessionTokenOptions, request.headers['user-agent'])
            .then(
              function (result) {
                sessionToken = result
              }
            )
        }

        function createKeyFetchToken() {
          if (requestHelper.wantsKeys(request)) {
            var password = new Password(
              authPW,
              emailRecord.authSalt,
              emailRecord.verifierVersion
            )

            return password.unwrap(emailRecord.wrapWrapKb)
              .then(
                function (wrapKb) {
                  return db.createKeyFetchToken({
                    uid: emailRecord.uid,
                    kA: emailRecord.kA,
                    wrapKb: wrapKb,
                    emailVerified: emailRecord.emailVerified
                  })
                  .then(
                    function (result) {
                      keyFetchToken = result
                    }
                  )
                }
              )
          }
        }

        function emitSyncLoginEvent () {
          if (service === 'sync' && request.payload.reason === 'signin') {
            return db.sessions(emailRecord.uid)
              .then(
                function (sessions) {
                  log.event('login', request, {
                    service: 'sync',
                    uid: emailRecord.uid,
                    email: emailRecord.email,
                    deviceCount: sessions.length,
                    userAgent: request.headers['user-agent']
                  })
                }
              )
          }
        }

        function sendNewDeviceLoginNotification () {
          if (!doSigninConfirmation && config.newLoginNotificationEnabled && requestHelper.wantsKeys(request)) {
            // The response doesn't have to wait for this,
            // so we don't return the promise.
            mailer.sendNewDeviceLoginNotification(
              emailRecord.email,
              userAgent.call({
                acceptLanguage: request.app.acceptLanguage,
                timestamp: Date.now()
              }, request.headers['user-agent'])
            )
          }
        }

        function sendVerifyLoginEmail() {
          // Verify login emails are only sent if the login is requesting keys and the feature is enabled.
          // In the scenario where keys are requested, but feature is disabled, the keys are
          // created verified.
          var shouldSendVerifyLoginEmail = requestHelper.wantsKeys(request) && doSigninConfirmation

          if (shouldSendVerifyLoginEmail) {
            mailer.sendVerifyLoginEmail(
              emailRecord,
              tokenVerificationId,
              userAgent.call({
                acceptLanguage: request.app.acceptLanguage,
                timestamp: Date.now(),
                service: service,
                redirectTo: redirectTo,
                resume: resume
              }, request.headers['user-agent'])
            )
          }
        }

        function createResponse () {
          var response = {
            uid: sessionToken.uid.toString('hex'),
            sessionToken: sessionToken.data.toString('hex'),
            verified: sessionToken.emailVerified,
            authAt: sessionToken.lastAuthAt()
          }

          if (! requestHelper.wantsKeys(request)) {
            return P.resolve(response)
          }

          response.keyFetchToken = keyFetchToken.data.toString('hex')

          if (doSigninConfirmation) {
            response.verificationMethod = 'email'
            response.verified = false

            if(! emailRecord.emailVerified) {
              response.verificationReason = 'signup'
            } else {
              response.verificationReason = 'login'
            }
          }

          return P.resolve(response)
        }
      }
    },
    {
      method: 'GET',
      path: '/account/openid/login',
      handler: function (request, reply) {

        var unverifiedId = request.url.query && request.url.query['openid.claimed_id']
        if (!isOpenIdProviderAllowed(unverifiedId)) {
          log.warn({op: 'Account.openid', id: unverifiedId })
          return reply({ err: 'This OpenID Provider is not allowed' }).code(400)
        }

        openid.verifyAssertion(
          url.format(request.url),
          function (err, assertion) {
            if (err || !assertion || !assertion.authenticated) {
              log.warn({ op: 'Account.openid', err: err, assertion: assertion })
              return reply({ err: err.message || 'Unknown Account' }).code(400)
            }
            var id = assertion.claimedIdentifier
            var locale = request.app.acceptLanguage
            var tokenVerificationId = crypto.randomBytes(16)

            db.openIdRecord(id)
              .then(
                function (record) {
                  return record
                },
                function (err) {
                  if (err.errno !== error.ERRNO.ACCOUNT_UNKNOWN) {
                    throw err
                  }
                  var uid = uuid.v4('binary')
                  var email = assertion.email || uid.toString('hex') + '@uid.' + config.domain
                  var authSalt = crypto.randomBytes(32)
                  var kA = crypto.randomBytes(32)
                  return db.createAccount(
                    {
                      uid: uid,
                      createdAt: Date.now(),
                      email: email,
                      emailCode: crypto.randomBytes(16),
                      emailVerified: true,
                      kA: kA,
                      wrapWrapKb: crypto.randomBytes(32),
                      accountResetToken: null,
                      passwordForgotToken: null,
                      authSalt: authSalt,
                      verifierVersion: 0,
                      verifyHash: crypto.randomBytes(32),
                      openId: id,
                      verifierSetAt: Date.now(),
                      locale: locale
                    }
                  )
                }
              )
              .then(
                function (account) {
                  return db.createSessionToken(
                    {
                      uid: account.uid,
                      email: account.email,
                      emailCode: account.emailCode,
                      emailVerified: true,
                      verifierSetAt: account.verifierSetAt,
                      tokenVerificationId: tokenVerificationId
                    }
                  )
                  .then(
                    function (sessionToken) {
                      if (! requestHelper.wantsKeys(request)) {
                        return P.resolve({
                          sessionToken: sessionToken
                        })
                      }
                      return db.createKeyFetchToken(
                        {
                          uid: account.uid,
                          kA: account.kA,
                          // wrapKb is undefined without a password.
                          // wrapWrapKb has the properties we need for this
                          // value; Its stable, random, and will change on
                          // account reset.
                          wrapKb: account.wrapWrapKb,
                          emailVerified: true
                        }
                      )
                      .then(
                        function (keyFetchToken) {
                          return {
                            sessionToken: sessionToken,
                            keyFetchToken: keyFetchToken,
                            unwrapBKey: butil.xorBuffers(
                              account.kA,
                              account.wrapWrapKb
                            )
                            // The browser using these values for unwrapBKey
                            // and wrapKb (from above) will yield kA
                            // as the Sync key instead of kB
                          }
                        }
                      )
                    }
                  )
                  .then(
                    function (tokens) {
                      reply(
                        {
                          uid: tokens.sessionToken.uid.toString('hex'),
                          email: account.email,
                          session: tokens.sessionToken.data.toString('hex'),
                          key: tokens.keyFetchToken ?
                            tokens.keyFetchToken.data.toString('hex')
                            : undefined,
                          unwrap: tokens.unwrapBKey ?
                            tokens.unwrapBKey.toString('hex')
                            : undefined
                        }
                      )
                    }
                  )
                }
              )
              .catch(
                function (err) {
                  log.error({ op: 'Account.openid', err: err })
                  reply({
                    err: err.message
                  }).code(500)
                }
              )
          },
          true, // stateless
          OPENID_EXTENSIONS,
          false // strict
        )
      }
    },
    {
      method: 'GET',
      path: '/account/status',
      config: {
        auth: {
          mode: 'optional',
          strategy: 'sessionToken'
        },
        validate: {
          query: {
            uid: isA.string().min(32).max(32).regex(HEX_STRING)
          }
        }
      },
      handler: function (request, reply) {
        var sessionToken = request.auth.credentials
        if (sessionToken) {
          reply({ exists: true, locale: sessionToken.locale })
        }
        else if (request.query.uid) {
          var uid = Buffer(request.query.uid, 'hex')
          db.account(uid)
            .done(
              function (account) {
                reply({ exists: true })
              },
              function (err) {
                if (err.errno === error.ERRNO.ACCOUNT_UNKNOWN) {
                  return reply({ exists: false })
                }
                reply(err)
              }
            )
        }
        else {
          reply(error.missingRequestParameter('uid'))
        }
      }
    },
    {
      method: 'POST',
      path: '/account/status',
      config: {
        validate: {
          payload: {
            email: validators.email().required()
          }
        },
        response: {
          schema: {
            exists: isA.boolean().required()
          }
        }
      },
      handler: function (request, reply) {
        var email = request.payload.email

        customs.check(
          request.app.clientAddress,
          email,
          'accountStatusCheck')
          .then(
            db.accountExists.bind(db, email)
          )
          .done(
            function (exist) {
              reply({
                exists: exist
              })
            },
            function (err) {
              if (err.errno === error.ERRNO.ACCOUNT_UNKNOWN) {
                return reply({ exists: false })
              }
              reply(err)
            }
          )
      }
    },
    {
      method: 'GET',
      path: '/account/profile',
      config: {
        auth: {
          mode: 'optional',
          strategies: [
            'sessionToken',
            'oauthToken'
          ]
        }
      },
      handler: function (request, reply) {
        var auth = request.auth
        var uid
        if (auth.strategy === 'sessionToken') {
          uid = auth.credentials.uid
        } else {
          uid = Buffer(auth.credentials.user, 'hex')
        }
        function hasProfileItemScope(item) {
          if (auth.strategy === 'sessionToken') {
            return true
          }
          var scopes = auth.credentials.scope
          for (var i = 0; i < scopes.length; i++) {
            if (scopes[i] === 'profile') {
              return true
            }
            if (scopes[i] === 'profile:write') {
              return true
            }
            if (scopes[i] === 'profile:' + item) {
              return true
            }
            if (scopes[i] === 'profile:' + item + ':write') {
              return true
            }
          }
          return false
        }
        db.account(uid)
          .done(
            function (account) {
              reply({
                email: hasProfileItemScope('email') ? account.email : undefined,
                locale: hasProfileItemScope('locale') ? account.locale : undefined
              })
            },
            function (err) {
              reply(err)
            }
          )
      }
    },
    {
      method: 'GET',
      path: '/account/keys',
      config: {
        auth: {
          strategy: 'keyFetchToken'
        },
        response: {
          schema: {
            bundle: isA.string().regex(HEX_STRING)
          }
        }
      },
      handler: function accountKeys(request, reply) {
        log.begin('Account.keys', request)
        var keyFetchToken = request.auth.credentials
        if (!keyFetchToken.emailVerified) {
          // don't delete the token on use until the account is verified
          return reply(error.unverifiedAccount())
        }
        db.deleteKeyFetchToken(keyFetchToken)
          .then(
            function () {
              return {
                bundle: keyFetchToken.keyBundle.toString('hex')
              }
            }
          )
          .done(reply, reply)
      }
    },
    {
      method: 'POST',
      path: '/account/device',
      config: {
        auth: {
          strategy: 'sessionTokenWithDevice'
        },
        validate: {
          payload: isA.alternatives().try(
            isA.object({
              id: isA.string().length(32).regex(HEX_STRING).required(),
              name: isA.string().max(255).regex(DISPLAY_SAFE_UNICODE).optional(),
              type: isA.string().max(16).optional(),
              pushCallback: isA.string().uri({ scheme: 'https' }).max(255).optional().allow(''),
              pushPublicKey: isA.string().max(88).regex(URLSAFEBASE64).optional().allow(''),
              pushAuthKey: isA.string().max(24).regex(URLSAFEBASE64).optional().allow('')
            }).or('name', 'type', 'pushCallback', 'pushPublicKey', 'pushAuthKey').and('pushPublicKey', 'pushAuthKey'),
            isA.object({
              name: isA.string().max(255).regex(DISPLAY_SAFE_UNICODE).required(),
              type: isA.string().max(16).required(),
              pushCallback: isA.string().uri({ scheme: 'https' }).max(255).optional().allow(''),
              pushPublicKey: isA.string().max(88).regex(URLSAFEBASE64).optional().allow(''),
              pushAuthKey: isA.string().max(24).regex(URLSAFEBASE64).optional().allow('')
            }).and('pushPublicKey', 'pushAuthKey')
          )
        },
        response: {
          schema: isA.object({
            id: isA.string().length(32).regex(HEX_STRING).required(),
            createdAt: isA.number().positive().optional(),
            // We previously allowed devices to register with arbitrry unicode names,
            // so we can't assert DISPLAY_SAFE_UNICODE in the response schema.
            name: isA.string().max(255).optional(),
            type: isA.string().max(16).optional(),
            pushCallback: isA.string().uri({ scheme: 'https' }).max(255).optional().allow(''),
            pushPublicKey: isA.string().max(88).regex(URLSAFEBASE64).optional().allow(''),
            pushAuthKey: isA.string().max(24).regex(URLSAFEBASE64).optional().allow('')
          }).and('pushPublicKey', 'pushAuthKey')
        }
      },
      handler: function (request, reply) {
        log.begin('Account.device', request)
        var payload = request.payload
        var sessionToken = request.auth.credentials
        if (payload.id) {
          // Don't write out the update if nothing has actually changed.
          if (isSpuriousUpdate(payload, sessionToken)) {
            log.increment('device.update.spurious')
            return reply(payload)
          }
          // We also reserve the right to disable updates until
          // we're confident clients are behaving correctly.
          if (config.deviceUpdatesEnabled === false) {
            throw error.featureNotEnabled()
          }
        }
        if (payload.pushCallback && (!payload.pushPublicKey || !payload.pushAuthKey)) {
          payload.pushPublicKey = ''
          payload.pushAuthKey = ''
        }
        var operation = payload.id ? 'updateDevice' : 'createDevice'
        db[operation](sessionToken.uid, sessionToken.tokenId, payload).then(
          function (device) {
            if (operation === 'createDevice') {
              log.event('device:create', request, {
                uid: sessionToken.uid,
                id: device.id,
                type: device.type,
                timestamp: device.createdAt
              })
            }
            reply(butil.unbuffer(device))
            push.notifyDeviceConnected(sessionToken.uid, device.name, device.id.toString('hex'))
          },
          reply
        )

        // Clients have been known to send spurious device updates,
        // which generates lots of unnecessary database load.
        // Check if anything has actually changed, and log lots metrics on what.
        function isSpuriousUpdate(paylad, token) {
          var spurious = true
          if(! token.deviceId || payload.id !== token.deviceId.toString('hex')) {
            spurious = false
            log.increment('device.update.sessionToken')
          }
          if (payload.name && payload.name !== token.deviceName) {
            spurious = false
            log.increment('device.update.name')
          }
          if (payload.type && payload.type !== token.deviceType) {
            spurious = false
            log.increment('device.update.type')
          }
          if (payload.pushCallback && payload.pushCallback !== token.deviceCallbackURL) {
            spurious = false
            log.increment('device.update.pushCallback')
          }
          if (payload.pushPublicKey && payload.pushPublicKey !== token.deviceCallbackPublicKey) {
            spurious = false
            log.increment('device.update.pushPublicKey')
          }
          return spurious
        }

      }
    },
    {
      method: 'GET',
      path: '/account/devices',
      config: {
        auth: {
          strategy: 'sessionToken'
        },
        response: {
          schema: isA.array().items(isA.object({
            id: isA.string().length(32).regex(HEX_STRING).required(),
            isCurrentDevice: isA.boolean().required(),
            lastAccessTime: isA.number().min(0).required().allow(null),
            // We previously allowed devices to register with arbitrry unicode names,
            // so we can't assert DISPLAY_SAFE_UNICODE in the response schema.
            name: isA.string().max(255).required(),
            type: isA.string().max(16).required(),
            pushCallback: isA.string().uri({ scheme: 'https' }).max(255).optional().allow('').allow(null),
            pushPublicKey: isA.string().max(88).regex(URLSAFEBASE64).optional().allow('').allow(null),
            pushAuthKey: isA.string().max(24).regex(URLSAFEBASE64).optional().allow('').allow(null)
          }).and('pushPublicKey', 'pushAuthKey'))
        }
      },
      handler: function (request, reply) {
        log.begin('Account.devices', request)
        var sessionToken = request.auth.credentials
        var uid = sessionToken.uid
        db.devices(uid).then(
          function (devices) {
            reply(devices.map(function (device) {
              device.isCurrentDevice =
                device.sessionToken.toString('hex') === sessionToken.tokenId.toString('hex')
              delete device.sessionToken
              return butil.unbuffer(device)
            }))
          },
          reply
        )
      }
    },
    {
      method: 'POST',
      path: '/account/device/destroy',
      config: {
        auth: {
          strategy: 'sessionToken'
        },
        validate: {
          payload: {
            id: isA.string().length(32).regex(HEX_STRING).required()
          }
        },
        response: {
          schema: {}
        }
      },
      handler: function (request, reply) {
        log.begin('Account.deviceDestroy', request)
        var sessionToken = request.auth.credentials
        var uid = sessionToken.uid
        var id = request.payload.id
        push.notifyDeviceDisconnected(uid, id).then(deleteDbDevice, deleteDbDevice)

        function deleteDbDevice() {
          db.deleteDevice(uid, id).then(
            function (result) {
              log.event('device:delete', request, {
                uid: uid,
                id: id,
                timestamp: Date.now()
              })
              reply(result)
            },
            reply
          )
        }
      }
    },
    {
      method: 'GET',
      path: '/recovery_email/status',
      config: {
        auth: {
          strategy: 'sessionTokenWithVerificationStatus'
        },
        validate: {
          query: {
            reason: isA.string().max(16).optional()
          }
        },
        response: {
          schema: {
            // There's code in the handler that checks for a valid email,
            // no point adding overhead by doing it again here.
            email: isA.string().required(),
            verified: isA.boolean().required(),
            sessionVerified: isA.boolean().optional(),
            emailVerified: isA.boolean().optional()
          }
        }
      },
      handler: function (request, reply) {
        log.begin('Account.RecoveryEmailStatus', request)
        var sessionToken = request.auth.credentials
        if (request.query && request.query.reason === 'push') {
          // only log recovery_email requests with 'push' to avoid sending too many requests.
          log.increment('recovery_email_reason.push')
          // log to the push namespace that account was verified via push
          log.info({
            op: 'push.pushToDevices',
            name: 'recovery_email_reason.push'
          })
        }

        cleanUpIfAccountInvalid()
          .then(createResponse)
          .done(reply, reply)

        function cleanUpIfAccountInvalid() {
          // Some historical bugs mean we've allowed creation
          // of accounts with invalid email addresses. These
          // can never be verified, so the best we can do is
          // to delete them so the browser will stop polling.
          if (!sessionToken.emailVerified) {
            if (!validators.isValidEmailAddress(sessionToken.email)) {
              return db.deleteAccount(sessionToken)
                .then(
                  function () {
                    // Act as though we deleted the account asynchronously
                    // and caused the sessionToken to become invalid.
                    throw error.invalidToken()
                  }
                )
            }
          }
          return P.resolve()
        }

        function createResponse() {

          var sessionVerified = sessionToken.tokenVerified
          var emailVerified = !!sessionToken.emailVerified
          var isVerified = emailVerified && sessionVerified

          return {
            email: sessionToken.email,
            verified: isVerified,
            sessionVerified: sessionVerified,
            emailVerified: emailVerified
          }
        }
      }
    },
    {
      method: 'POST',
      path: '/recovery_email/resend_code',
      config: {
        auth: {
          strategy: 'sessionTokenWithVerificationStatus'
        },
        validate: {
          payload: {
            service: isA.string().max(16).alphanum().optional(),
            redirectTo: validators.redirectTo(config.smtp.redirectDomain).optional(),
            resume: isA.string().max(2048).optional()
          }
        }
      },
      handler: function (request, reply) {
        log.begin('Account.RecoveryEmailResend', request)
        var sessionToken = request.auth.credentials
        var service = request.payload.service || request.query.service

        // Choose which type of email and code to resend
        var code, func
        if (sessionToken.emailVerified && sessionToken.tokenVerified) {
          return reply({})
        }

        if (sessionToken.tokenVerificationId) {
          code = sessionToken.tokenVerificationId
        } else {
          code = sessionToken.emailCode
        }

        if (!sessionToken.emailVerified) {
          func = mailer.sendVerifyCode
        } else {
          func = mailer.sendVerifyLoginEmail
        }

        return customs.check(
          request.app.clientAddress,
          sessionToken.email,
          'recoveryEmailResendCode')
          .then(func.bind(
            mailer,
            sessionToken,
            code,
            userAgent.call({
              service: service,
              timestamp: Date.now(),
              redirectTo: request.payload.redirectTo,
              resume: request.payload.resume,
              acceptLanguage: request.app.acceptLanguage
            }, request.headers['user-agent'])
          ))
          .done(
            function () {
              reply({})
            },
            reply
          )
      }
    },
    {
      method: 'POST',
      path: '/recovery_email/verify_code',
      config: {
        validate: {
          payload: {
            uid: isA.string().max(32).regex(HEX_STRING).required(),
            code: isA.string().min(32).max(32).regex(HEX_STRING).required(),
            service: isA.string().max(16).alphanum().optional()
          }
        }
      },
      handler: function (request, reply) {
        var uid = request.payload.uid
        var code = Buffer(request.payload.code, 'hex')
        var service = request.payload.service || request.query.service

        log.begin('Account.RecoveryEmailVerify', request)
        db.account(Buffer(uid, 'hex'))
          .then(
            function (account) {

<<<<<<< HEAD
              /**
               * Logic for account and token verification
               *
               * 1) Attempt to use code as tokenVerificationId to verify session.
               *
               * 2) An error is thrown if tokenVerificationId does not exist (check to see if email
               *    verification code) or the tokenVerificationId does not correlate to the
               *    account uid (damaged linked/spoofed account)
               *
               * 3) Verify account email if not already verified.
               */
              return db.verifyTokens(code, account)
                .catch(function (err) {
                  if (butil.buffersAreEqual(request.payload.code, account.emailCode)) {
                    // The code is just for the account, not for any sessions
                    return true
                  } else {
                    throw error.invalidVerificationCode()
                  }
                })
                .then(function () {
=======
              // send a push notification to all devices that the account changed
              push.notifyUpdate(uid, 'accountVerify')
              // remove verification reminders
              verificationReminder.delete({
                uid: account.uid.toString('hex')
              }).catch(function (err) {
                log.error({ op: 'Account.RecoveryEmailVerify', err: err })
              })
>>>>>>> 297efe0d

                  // If the account is already verified, they may be e.g.
                  // clicking a stale link.  Silently succeed.
                  if (account.emailVerified) {
                    log.increment('account.already_verified')
                    return true
                  }

                  // Any matching code verifies the account
                  return db.verifyEmail(account)
                    .then(function () {
                      log.timing('account.verified', Date.now() - account.createdAt)
                      log.event('verified', request, {
                        email: account.email,
                        uid: account.uid,
                        locale: account.locale
                      })
                      log.increment('account.verified')

                      // send a push notification to all devices that the account changed
                      push.notifyUpdate(uid, 'accountVerify')
                    })
                    .then(function () {
                      // Our post-verification email is very specific to sync,
                      // so don't send it if we're sure this is not for sync.
                      // Older clients will not send a 'service' param here
                      // so we can't always be sure.
                      if (! service || service === 'sync') {
                        return mailer.sendPostVerifyEmail(
                          account.email,
                          {
                            acceptLanguage: request.app.acceptLanguage
                          }
                        )
                      }
                    })
                })
            }
          )
          .done(
            function () {
              reply({})
            },
            reply
          )
      }
    },
    {
      method: 'POST',
      path: '/account/unlock/resend_code',
      config: {
        validate: {
          payload: {
            email: validators.email().required(),
            service: isA.string().max(16).alphanum().optional(),
            redirectTo: validators.redirectTo(config.smtp.redirectDomain).optional(),
            resume: isA.string().max(2048).optional()
          }
        }
      },
      handler: function (request, reply) {
        log.begin('Account.UnlockCodeResend', request)
        var email = request.payload.email
        var emailRecord
        var service = request.payload.service || request.query.service

        customs.check(
          request.app.clientAddress,
          email,
          'accountUnlockResendCode')
          .then(
            db.emailRecord.bind(db, email)
          )
          .then(
            function (_emailRecord) {
              if (! _emailRecord.lockedAt) {
                throw error.accountNotLocked(email)
              }

              emailRecord = _emailRecord
              return db.unlockCode(emailRecord)
            }
          )
          .then(
            function (unlockCode) {
              return mailer.sendUnlockCode(
                emailRecord,
                unlockCode,
                {
                  service: service,
                  redirectTo: request.payload.redirectTo,
                  resume: request.payload.resume,
                  acceptLanguage: request.app.acceptLanguage
                }
              )
            }
          )
          .done(
            function () {
              reply({})
            },
            reply
          )
      }
    },
    {
      method: 'POST',
      path: '/account/unlock/verify_code',
      config: {
        validate: {
          payload: {
            uid: isA.string().max(32).regex(HEX_STRING).required(),
            code: isA.string().min(32).max(32).regex(HEX_STRING).required()
          }
        }
      },
      handler: function (request, reply) {
        log.begin('Account.UnlockCodeVerify', request)
        var uid = request.payload.uid
        var code = Buffer(request.payload.code, 'hex')
        db.account(Buffer(uid, 'hex'))
          .then(
            function (account) {
              // If the account isn't actually locked, they may be
              // e.g. clicking a stale link.  Silently succeed.
              if (! account.lockedAt) {
                return
              }
              return db.unlockCode(account)
                .then(
                  function (expectedCode) {
                    if (!butil.buffersAreEqual(code, expectedCode)) {
                      throw error.invalidVerificationCode()
                    }
                    log.info({
                      op: 'account.unlock',
                      email: account.email,
                      uid: account.uid
                    })
                    return db.unlockAccount(account)
                  }
                )
            }
          )
          .done(
            function () {
              reply({})
            },
            reply
          )
      }
    },
    {
      method: 'POST',
      path: '/account/reset',
      config: {
        auth: {
          strategy: 'accountResetToken',
          payload: 'required'
        },
        validate: {
          payload: {
            authPW: isA.string().min(64).max(64).regex(HEX_STRING).required(),
            metricsContext: metricsContext.schema,
            sessionToken: isA.boolean().optional()
          }
        }
      },
      handler: function accountReset(request, reply) {
        log.begin('Account.reset', request)
        var accountResetToken = request.auth.credentials
        var authPW = Buffer(request.payload.authPW, 'hex')
        var authSalt = crypto.randomBytes(32)
        var password = new Password(authPW, authSalt, config.verifierVersion)
        var account, sessionToken, keyFetchToken, verifyHash, wrapKb
        var hasSessionToken = request.payload.sessionToken

        return resetAccountData()
          .then(createSessionToken)
          .then(createKeyFetchToken)
          .then(createResponse)
          .done(reply, reply)

        function resetAccountData () {
          return password.verifyHash()
            .then(
              function (verifyHashData) {
                verifyHash = verifyHashData

                return db.resetAccount(
                  accountResetToken,
                  {
                    authSalt: authSalt,
                    verifyHash: verifyHash,
                    wrapWrapKb: crypto.randomBytes(32),
                    verifierVersion: password.version
                  }
                )
              }
            )
            .then(
              function () {
                // Notify all devices that the account has changed.
                push.notifyUpdate(accountResetToken.uid, 'passwordReset')

                return db.account(accountResetToken.uid)
              }
            )
            .then(
              function (accountData) {
                account = accountData
                log.activityEvent('account.reset', request, {
                  uid: account.uid.toString('hex')
                })
                log.event('reset', request, {
                  uid: account.uid.toString('hex') + '@' + config.domain,
                  generation: account.verifierSetAt
                })
                return customs.reset(account.email)
              }
            )
            .then(
              function () {
                return password.unwrap(account.wrapWrapKb)
              }
            )
            .then(
              function (wrapKbData) {
                wrapKb = wrapKbData
              }
            )
        }

        function createSessionToken () {
          if (hasSessionToken) {
            // Since the only way to reach this point is clicking a
            // link from the user's email, we create a verified sessionToken
            var sessionTokenOptions = {
              uid: account.uid,
              email: account.email,
              emailCode: account.emailCode,
              emailVerified: account.emailVerified,
              verifierSetAt: account.verifierSetAt
            }

            return db.createSessionToken(sessionTokenOptions, request.headers['user-agent'])
              .then(
                function (result) {
                  sessionToken = result
                }
              )
          }
        }

        function createKeyFetchToken () {
          if (requestHelper.wantsKeys(request)) {
            if (!hasSessionToken) {
              // Sanity-check: any client requesting keys,
              // should also be requesting a sessionToken.
              throw error.missingRequestParameter('sessionToken')
            }
            return db.createKeyFetchToken({
                uid: account.uid,
                kA: account.kA,
                wrapKb: wrapKb,
                emailVerified: account.emailVerified
              })
              .then(
                function (result) {
                  keyFetchToken = result
                }
              )
          }
        }

        function createResponse () {
          // If no sessionToken, this could be a legacy client
          // attempting to reset an account password, return legacy response.
          if (!hasSessionToken) {
            return {}
          }

          var response = {
            uid: sessionToken.uid.toString('hex'),
            sessionToken: sessionToken.data.toString('hex'),
            verified: sessionToken.emailVerified,
            authAt: sessionToken.lastAuthAt()
          }

          if (requestHelper.wantsKeys(request)) {
            response.keyFetchToken = keyFetchToken.data.toString('hex')
          }

          return response
        }
      }
    },
    {
      method: 'POST',
      path: '/account/destroy',
      config: {
        validate: {
          payload: {
            email: validators.email().required(),
            authPW: isA.string().min(64).max(64).regex(HEX_STRING).required()
          }
        }
      },
      handler: function accountDestroy(request, reply) {
        log.begin('Account.destroy', request)
        var form = request.payload
        var authPW = Buffer(form.authPW, 'hex')
        customs.check(
          request.app.clientAddress,
          form.email,
          'accountDestroy')
          .then(db.emailRecord.bind(db, form.email))
          .then(
            function (emailRecord) {
              if (emailRecord.lockedAt) {
                throw error.lockedAccount()
              }

              return checkPassword(emailRecord, authPW, request.app.clientAddress)
                .then(
                  function (match) {
                    if (!match) {
                      throw error.incorrectPassword(emailRecord.email, form.email)
                    }
                    return db.deleteAccount(emailRecord)
                  }
                )
                .then(
                  function () {
                    log.event('delete', request, {
                      uid: emailRecord.uid.toString('hex') + '@' + config.domain
                    })
                    return {}
                  }
                )
            },
            function (err) {
              if (err.errno === error.ERRNO.ACCOUNT_UNKNOWN) {
                customs.flag(request.app.clientAddress, {
                  email: form.email,
                  errno: err.errno
                })
              }
              throw err
            }
          )
          .done(reply, reply)
      }
    }
  ]

  if (config.isProduction) {
    delete routes[0].config.validate.payload.preVerified
  } else {
    // programmatic account lockout is only available in non-production mode.
    routes.push({
      method: 'POST',
      path: '/account/lock',
      config: {
        validate: {
          payload: {
            email: validators.email().required(),
            authPW: isA.string().min(64).max(64).regex(HEX_STRING).required()
          }
        }
      },
      handler: function (request, reply) {
        log.begin('Account.lock', request)
        var form = request.payload
        var email = form.email
        var authPW = Buffer(form.authPW, 'hex')

        customs.check(
          request.app.clientAddress,
          email,
          'accountLock')
          .then(db.emailRecord.bind(db, email))
          .then(
            function (emailRecord) {
              // The account is already locked, silently succeed.
              if (emailRecord.lockedAt) {
                return true
              }
              return checkPassword(emailRecord, authPW, request.app.clientAddress)
              .then(
                function (match) {
                  // a bit of a strange one, only lock the account if the
                  // password matches, otherwise let customs handle any account
                  // lock.
                  if (! match) {
                    throw error.incorrectPassword(emailRecord.email, email)
                  }
                  log.info({
                    op: 'account.lock',
                    email: emailRecord.email,
                    uid: emailRecord.uid.toString('hex')
                  })
                  return db.lockAccount(emailRecord)
                }
              )
            }
          )
          .done(
            function () {
              reply({})
            },
            reply
          )
      }
    })
  }

  return routes
}<|MERGE_RESOLUTION|>--- conflicted
+++ resolved
@@ -1166,7 +1166,6 @@
           .then(
             function (account) {
 
-<<<<<<< HEAD
               /**
                * Logic for account and token verification
                *
@@ -1188,16 +1187,6 @@
                   }
                 })
                 .then(function () {
-=======
-              // send a push notification to all devices that the account changed
-              push.notifyUpdate(uid, 'accountVerify')
-              // remove verification reminders
-              verificationReminder.delete({
-                uid: account.uid.toString('hex')
-              }).catch(function (err) {
-                log.error({ op: 'Account.RecoveryEmailVerify', err: err })
-              })
->>>>>>> 297efe0d
 
                   // If the account is already verified, they may be e.g.
                   // clicking a stale link.  Silently succeed.
@@ -1219,6 +1208,12 @@
 
                       // send a push notification to all devices that the account changed
                       push.notifyUpdate(uid, 'accountVerify')
+                      // remove verification reminders
+                      verificationReminder.delete({
+                        uid: account.uid.toString('hex')
+                      }).catch(function (err) {
+                        log.error({ op: 'Account.RecoveryEmailVerify', err: err })
+                      })
                     })
                     .then(function () {
                       // Our post-verification email is very specific to sync,
