--- conflicted
+++ resolved
@@ -538,25 +538,12 @@
           // the tokens are created verified.
           var shouldSendVerifyLoginEmail = requestHelper.wantsKeys(request) && emailRecord.emailVerified && doSigninConfirmation
           if (shouldSendVerifyLoginEmail) {
-<<<<<<< HEAD
             log.info({
               op: 'account.signin.confirm.start',
               uid: emailRecord.uid.toString('hex'),
               tokenVerificationId: tokenVerificationId
             })
 
-            mailer.sendVerifyLoginEmail(
-              emailRecord,
-              tokenVerificationId,
-              userAgent.call({
-                acceptLanguage: request.app.acceptLanguage,
-                timestamp: Date.now(),
-                service: service,
-                redirectTo: redirectTo,
-                resume: resume
-              }, request.headers['user-agent'])
-            )
-=======
             return getGeoData(ip)
               .then(
                 function (geoData) {
@@ -575,7 +562,6 @@
                   )
                 }
               )
->>>>>>> b6f2ba89
           }
         }
 
