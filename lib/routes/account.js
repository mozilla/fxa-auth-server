/* This Source Code Form is subject to the terms of the Mozilla Public
 * License, v. 2.0. If a copy of the MPL was not distributed with this
 * file, You can obtain one at http://mozilla.org/MPL/2.0/. */

'use strict'

var validators = require('./validators')
var HEX_STRING = validators.HEX_STRING
var BASE64_JWT = validators.BASE64_JWT
var DISPLAY_SAFE_UNICODE = validators.DISPLAY_SAFE_UNICODE
var URLSAFEBASE64 = validators.URLSAFEBASE64
var BASE_36 = validators.BASE_36
var PUSH_PAYLOADS_SCHEMA_PATH = '../../docs/pushpayloads.schema.json'

// An arbitrary, but very generous, limit on the number of active sessions.
// Currently only for metrics purposes, not enforced.
var MAX_ACTIVE_SESSIONS = 200

var MS_ONE_DAY = 1000 * 60 * 60 * 24
var MS_ONE_WEEK = MS_ONE_DAY * 7
var MS_ONE_MONTH = MS_ONE_DAY * 30

var path = require('path')
var ajv = require('ajv')()
var fs = require('fs')
var butil = require('../crypto/butil')
var userAgent = require('../userAgent')
var requestHelper = require('../routes/utils/request_helper')

const METRICS_CONTEXT_SCHEMA = require('../metrics/context').schema

module.exports = function (
  log,
  random,
  P,
  uuid,
  isA,
  error,
  db,
  mailer,
  Password,
  config,
  customs,
  isPreVerified,
  checkPassword,
  push,
  devices
  ) {

  // Loads and compiles a json validator for the payloads received
  // in /account/devices/notify
  var schemaPath = path.resolve(__dirname, PUSH_PAYLOADS_SCHEMA_PATH)
  var schema = fs.readFileSync(schemaPath)
  var validatePushPayload = ajv.compile(schema)
  var verificationReminder = require('../verification-reminders')(log, db)
  var getGeoData = require('../geodb')(log)
  var localizeTimestamp = require('fxa-shared').l10n.localizeTimestamp({
    supportedLanguages: config.i18n.supportedLanguages,
    defaultLanguage: config.i18n.defaultLanguage
  })
  const features = require('../features')(config)

  const securityHistoryEnabled = config.securityHistory && config.securityHistory.enabled
  const unblockCodeLifetime = config.signinUnblock && config.signinUnblock.codeLifetime || 0
  const unblockCodeLen = config.signinUnblock && config.signinUnblock.codeLength || 0

  var routes = [
    {
      method: 'POST',
      path: '/account/create',
      config: {
        validate: {
          payload: {
            email: validators.email().required(),
            authPW: isA.string().min(64).max(64).regex(HEX_STRING).required(),
            preVerified: isA.boolean(),
            service: isA.string().max(16).alphanum().optional(),
            redirectTo: validators.redirectTo(config.smtp.redirectDomain).optional(),
            resume: isA.string().max(2048).optional(),
            preVerifyToken: isA.string().max(2048).regex(BASE64_JWT).optional(),
            metricsContext: METRICS_CONTEXT_SCHEMA
          }
        },
        response: {
          schema: {
            uid: isA.string().regex(HEX_STRING).required(),
            sessionToken: isA.string().regex(HEX_STRING).required(),
            keyFetchToken: isA.string().regex(HEX_STRING).optional(),
            authAt: isA.number().integer()
          }
        }
      },
      handler: function accountCreate(request, reply) {
        log.begin('Account.create', request)

        var form = request.payload
        var query = request.query
        var email = form.email
        var authPW = Buffer(form.authPW, 'hex')
        var locale = request.app.acceptLanguage
        var userAgentString = request.headers['user-agent']
        var service = form.service || query.service
        var preVerified, password, verifyHash, account, sessionToken, keyFetchToken, emailCode, tokenVerificationId, authSalt

        request.validateMetricsContext()

        customs.check(request, email, 'accountCreate')
          .then(db.emailRecord.bind(db, email))
          .then(deleteAccount, ignoreUnknownAccountError)
          .then(checkPreVerified)
          .then(generateRandomValues)
          .then(createPassword)
          .then(createAccount)
          .then(createSessionToken)
          .then(sendVerifyCode)
          .then(createKeyFetchToken)
          .then(recordSecurityEvent)
          .then(createResponse)
          .done(reply, reply)

        function deleteAccount (emailRecord) {
          if (emailRecord.emailVerified) {
            throw error.accountExists(email)
          }

          request.app.accountRecreated = true
          return db.deleteAccount(emailRecord)
        }

        function ignoreUnknownAccountError (err) {
          if (err.errno !== error.ERRNO.ACCOUNT_UNKNOWN) {
            throw err
          }
        }

        function checkPreVerified () {
          return isPreVerified(form.email, form.preVerifyToken)
            .then(
              function (result) {
                preVerified = result

                let flowCompleteSignal
                if (service === 'sync') {
                  flowCompleteSignal = 'account.signed'
                } else if (preVerified) {
                  flowCompleteSignal = 'account.created'
                } else {
                  flowCompleteSignal = 'account.verified'
                }
                request.setMetricsFlowCompleteSignal(flowCompleteSignal)
              }
            )
        }

        function generateRandomValues() {
          return random(16)
            .then(bytes => {
              emailCode = bytes
              tokenVerificationId = bytes
              return random(32)
            })
            .then(bytes => {
              authSalt = bytes
            })
        }

        function createPassword () {
          password = new Password(authPW, authSalt, config.verifierVersion)
          return password.verifyHash()
            .then(
              function (result) {
                verifyHash = result
              }
            )
        }

        function createAccount () {
          if (!locale) {
            // We're seeing a surprising number of accounts created
            // without a proper locale. Log details to help debug this.
            log.info({
              op: 'account.create.emptyLocale',
              email: email,
              locale: locale,
              agent: userAgentString
            })
          }

          return random(64)
          .then(bytes => db.createAccount({
            uid: uuid.v4('binary'),
            createdAt: Date.now(),
            email: email,
            emailCode: emailCode,
            emailVerified: form.preVerified || preVerified,
            kA: bytes.slice(0, 32), // 0..31
            wrapWrapKb: bytes.slice(32), // 32..63
            accountResetToken: null,
            passwordForgotToken: null,
            authSalt: authSalt,
            verifierVersion: password.version,
            verifyHash: verifyHash,
            verifierSetAt: Date.now(),
            locale: locale
          }))
          .then(
            function (result) {
              account = result

              return request.emitMetricsEvent('account.created', {
                uid: account.uid.toString('hex')
              })
            }
          )
          .then(
            function () {
              if (account.emailVerified) {
                return log.notifyAttachedServices('verified', request, {
                  email: account.email,
                  uid: account.uid,
                  locale: account.locale
                })
              }
            }
          )
          .then(
            function () {
              if (service === 'sync') {
                return log.notifyAttachedServices('login', request, {
                  service: 'sync',
                  uid: account.uid,
                  email: account.email,
                  deviceCount: 1,
                  userAgent: request.headers['user-agent']
                })
              }
            }
          )
        }

        function createSessionToken () {
          const enableTokenVerification =
            features.isSigninConfirmationEnabledForUser(account.uid, account.email, request)

          // Verified sessions should only be created for preverified tokens
          // and when sign-in confirmation is disabled or not needed.
          if (preVerified || ! enableTokenVerification) {
            tokenVerificationId = undefined
          }

          return db.createSessionToken({
            uid: account.uid,
            email: account.email,
            emailCode: account.emailCode,
            emailVerified: account.emailVerified,
            verifierSetAt: account.verifierSetAt,
            createdAt: parseInt(query._createdAt),
            mustVerify: enableTokenVerification && requestHelper.wantsKeys(request),
            tokenVerificationId: tokenVerificationId
          }, userAgentString)
            .then(
              function (result) {
                sessionToken = result
                return request.stashMetricsContext(sessionToken)
              }
            )
            .then(
              function () {
                // There is no session token when we emit account.verified
                // so stash the data against a synthesized "token" instead.
                return request.stashMetricsContext({
                  uid: account.uid,
                  id: account.emailCode.toString('hex')
                })
              }
            )
        }

        function sendVerifyCode () {
          if (! account.emailVerified) {
            mailer.sendVerifyCode(account, account.emailCode, {
              service: form.service || query.service,
              redirectTo: form.redirectTo,
              resume: form.resume,
              acceptLanguage: request.app.acceptLanguage
            })
            .then(function () {
              // only create reminder if sendVerifyCode succeeds
              verificationReminder.create({
                uid: account.uid.toString('hex')
              }).catch(function (err) {
                log.error({ op: 'Account.verificationReminder.create', err: err })
              })

              if (tokenVerificationId) {
                // Log server-side metrics for confirming verification rates
                log.info({
                  op: 'account.create.confirm.start',
                  uid: account.uid.toString('hex'),
                  tokenVerificationId: tokenVerificationId
                })
              }
            })
            .catch(function (err) {
              log.error({ op: 'mailer.sendVerifyCode.1', err: err })

              if (tokenVerificationId) {
                // Log possible email bounce, used for confirming verification rates
                log.error({
                  op: 'account.create.confirm.error',
                  uid: account.uid.toString('hex'),
                  err: err,
                  tokenVerificationId: tokenVerificationId
                })
              }
            })
          }
        }

        function createKeyFetchToken () {
          if (requestHelper.wantsKeys(request)) {
            return password.unwrap(account.wrapWrapKb)
              .then(
                function (wrapKb) {
                  return db.createKeyFetchToken({
                    uid: account.uid,
                    kA: account.kA,
                    wrapKb: wrapKb,
                    emailVerified: account.emailVerified,
                    tokenVerificationId: tokenVerificationId
                  })
                }
              )
              .then(
                function (result) {
                  keyFetchToken = result
                  return request.stashMetricsContext(keyFetchToken)
                }
              )
          }
        }

        function recordSecurityEvent() {
          if (securityHistoryEnabled) {
            // don't block response recording db event
            db.securityEvent({
              name: 'account.create',
              uid: account.uid,
              ipAddr: request.app.clientAddress,
              tokenId: sessionToken.tokenId
            })
          }
        }

        function createResponse () {
          var response = {
            uid: account.uid.toString('hex'),
            sessionToken: sessionToken.data.toString('hex'),
            authAt: sessionToken.lastAuthAt()
          }

          if (keyFetchToken) {
            response.keyFetchToken = keyFetchToken.data.toString('hex')
          }

          return P.resolve(response)
        }
      }
    },
    {
      method: 'POST',
      path: '/account/login',
      config: {
        validate: {
          payload: {
            email: validators.email().required(),
            authPW: isA.string().min(64).max(64).regex(HEX_STRING).required(),
            // Obsolete contentToken param, here for backwards compat.
            contentToken: isA.string().optional(),
            service: isA.string().max(16).alphanum().optional(),
            redirectTo: isA.string().uri().optional(),
            resume: isA.string().optional(),
            reason: isA.string().max(16).optional(),
            unblockCode: isA.string().regex(BASE_36).length(unblockCodeLen).optional(),
            metricsContext: METRICS_CONTEXT_SCHEMA
          }
        },
        response: {
          schema: {
            uid: isA.string().regex(HEX_STRING).required(),
            sessionToken: isA.string().regex(HEX_STRING).required(),
            keyFetchToken: isA.string().regex(HEX_STRING).optional(),
            verificationMethod: isA.string().optional(),
            verificationReason: isA.string().optional(),
            verified: isA.boolean().required(),
            authAt: isA.number().integer(),
            emailSent: isA.boolean().optional()
          }
        }
      },
      handler: function (request, reply) {
        log.begin('Account.login', request)

<<<<<<< HEAD
        var form = request.payload
        var email = form.email
        var authPW = Buffer(form.authPW, 'hex')
        var service = request.payload.service || request.query.service
        var redirectTo = request.payload.redirectTo
        var resume = request.payload.resume
        var tokenVerificationId = crypto.randomBytes(16)
        var emailRecord, sessions, sessionToken, keyFetchToken, mustVerifySession, doSigninConfirmation, emailSent, unblockCode, customsErr, allowSigninUnblock, didSigninUnblock, hasVerifiedSessionFromIp

        var ip = request.app.clientAddress
=======
        const form = request.payload
        const email = form.email
        const authPW = Buffer(form.authPW, 'hex')
        const service = request.payload.service || request.query.service
        const redirectTo = request.payload.redirectTo
        const resume = request.payload.resume
        const ip = request.app.clientAddress
        let needsVerificationId = true
        let emailRecord, sessions, sessionToken, keyFetchToken, mustVerifySession, doSigninConfirmation, emailSent, unblockCode, customsErr, allowSigninUnblock, didSigninUnblock, tokenVerificationId
>>>>>>> 6aa8ef2f

        request.validateMetricsContext()

        // Monitor for any clients still sending obsolete 'contentToken' param.
        if (request.payload.contentToken) {
          log.info({
            op: 'Account.login.contentToken',
            agent: request.headers['user-agent']
          })
        }

        checkIsBlockForced()
          .then(() => customs.check(request, email, 'accountLogin'))
          .catch(checkUnblockCode)
          .then(readEmailRecord)
          .then(checkSecurityHistory)
          .then(checkEmailAndPassword)
          .then(checkNumberOfActiveSessions)
          .then(createSessionToken)
          .then(createKeyFetchToken)
          .then(emitSyncLoginEvent)
          .then(sendVerifyAccountEmail)
          .then(sendNewDeviceLoginNotification)
          .then(sendVerifyLoginEmail)
          .then(recordSecurityEvent)
          .then(createResponse)
          .catch(gateSigninUnblock)
          .done(reply, reply)

        function checkIsBlockForced () {
          let forced = config.signinUnblock && config.signinUnblock.enabled && config.signinUnblock.forcedEmailAddresses

          if (forced && forced.test(email)) {
            return P.reject(error.requestBlocked(true))
          }

          return P.resolve()
        }

        function checkUnblockCode (e) {
          request.emitMetricsEvent('account.login.blocked')
          var method = e.output.payload.verificationMethod
          if (method === 'email-captcha') {
            // only set `unblockCode` if it is required from customs
            unblockCode = request.payload.unblockCode
            if (unblockCode) {
              unblockCode = unblockCode.toUpperCase()
            }
            customsErr = e
            return
          }
          throw e
        }

        function readEmailRecord () {
          return db.emailRecord(email)
            .then(
              function (result) {
                emailRecord = result

                allowSigninUnblock = features.isSigninUnblockEnabledForUser(emailRecord.uid, email, request)
                if (allowSigninUnblock && unblockCode) {
                  return db.consumeUnblockCode(emailRecord.uid, unblockCode)
                    .then(
                      (code) => {
                        if (Date.now() - code.createdAt > unblockCodeLifetime) {
                          log.info({
                            op: 'Account.login.unblockCode.expired',
                            uid: emailRecord.uid.toString('hex')
                          })
                          throw error.invalidUnblockCode()
                        }
                        didSigninUnblock = true
                        return request.emitMetricsEvent('account.login.confirmedUnblockCode')
                      }
                    )
                    .catch(
                      (err) => {
                        if (err.errno === error.ERRNO.INVALID_UNBLOCK_CODE) {
                          request.emitMetricsEvent('account.login.invalidUnblockCode')
                          customs.flag(request.app.clientAddress, {
                            email: email,
                            errno: err.errno
                          })
                        }
                        throw err
                      }
                    )
                }
                if (!didSigninUnblock && customsErr) {
                  throw customsErr
                }
              },
              function (err) {
                if (err.errno === error.ERRNO.ACCOUNT_UNKNOWN) {
                  customs.flag(request.app.clientAddress, {
                    email: email,
                    errno: err.errno
                  })
                }
                throw err
              }
            )
        }

        function checkSecurityHistory () {
          if (!securityHistoryEnabled) {
            return
          }
          return db.securityEvents({
            uid: emailRecord.uid,
            ipAddr: request.app.clientAddress
          })
            .then(
              function (events) {
                // if we've seen this address for this user before, we
                // can skip signin confirmation
                //
                // for now, just log that we *could* have done so
                if (events.length > 0) {
                  var latest = 0
                  var verified = false

                  events.forEach(function(ev) {
                    if (ev.verified) {
                      verified = true
                      if (ev.createdAt > latest) {
                        latest = ev.createdAt
                      }
                    }
                  })
                  if (verified) {
                    var since = Date.now() - latest
                    var recency
                    if (since < MS_ONE_DAY) {
                      recency = 'day'
                    } else if (since < MS_ONE_WEEK) {
                      recency = 'week'
                    } else if (since < MS_ONE_MONTH) {
                      recency = 'month'
                    } else {
                      recency = 'old'
                    }

                    log.info({
                      op: 'Account.history.verified',
                      uid: emailRecord.uid.toString('hex'),
                      events: events.length,
                      recency: recency
                    })
                  } else {
                    log.info({
                      op: 'Account.history.unverified',
                      uid: emailRecord.uid.toString('hex'),
                      events: events.length
                    })
                  }

                  hasVerifiedSessionFromIp = verified
                }
              },
              function (err) {
                // for now, security events are purely for metrics
                // so errors shouldn't stop the login attempt
                log.error({
                  op: 'Account.history.error',
                  err: err,
                  uid: emailRecord.uid.toString('hex')
                })
              }
            )
        }

        function checkEmailAndPassword () {
          // Session token verification is only enabled for certain users during phased rollout.
          //
          // If the user went through the sigin-unblock flow, they have already verified their email.
          // No need to also require confirmation afterwards.
          //
          // Even when it is enabled, we only do the email challenge if:
          //  * the request wants keys, since unverified sessions are fine to use for e.g. oauth login.
          //  * the email is verified, since content-server triggers a resend of the verification
          //    email on unverified accounts, which doubles as sign-in confirmation.
<<<<<<< HEAD
          if (didSigninUnblock || !features.isSigninConfirmationEnabledForUser(emailRecord.uid, emailRecord.email, request) || hasVerifiedSessionFromIp) {
            tokenVerificationId = undefined
=======
          if (didSigninUnblock || !features.isSigninConfirmationEnabledForUser(emailRecord.uid, emailRecord.email, request)) {
            needsVerificationId = false
>>>>>>> 6aa8ef2f
            mustVerifySession = false
            doSigninConfirmation = false
          } else {
            // The user doesn't *have* to verify their session if they're not requesting keys,
            // but we still create it with a non-null tokenVerificationId, so it will still
            // be considered unverified.  This prevents the session from being used for sync
            // unless the user explicitly requests us to resend the confirmation email, and completes it.
            mustVerifySession = requestHelper.wantsKeys(request)
            doSigninConfirmation = mustVerifySession && emailRecord.emailVerified
          }

          let flowCompleteSignal
          if (service === 'sync') {
            flowCompleteSignal = 'account.signed'
          } else if (doSigninConfirmation) {
            flowCompleteSignal = 'account.confirmed'
          } else {
            flowCompleteSignal = 'account.login'
          }
          request.setMetricsFlowCompleteSignal(flowCompleteSignal)

          if(email !== emailRecord.email) {
            customs.flag(request.app.clientAddress, {
              email: email,
              errno: error.ERRNO.INCORRECT_PASSWORD
            })
            throw error.incorrectPassword(emailRecord.email, email)
          }

          return checkPassword(emailRecord, authPW, request.app.clientAddress)
            .then(
              function (match) {
                if (! match) {
                  throw error.incorrectPassword(emailRecord.email, email)
                }

                return request.emitMetricsEvent('account.login', {
                  uid: emailRecord.uid.toString('hex')
                })
              }
            )
        }

        function checkNumberOfActiveSessions () {
          return db.sessions(emailRecord.uid)
            .then(
              function (s) {
                sessions = s
                if (sessions.length > MAX_ACTIVE_SESSIONS) {
                  // There's no spec-compliant way to error out
                  // as a result of having too many active sessions.
                  // For now, just log metrics about it.
                  log.error({
                    op: 'Account.login',
                    uid: emailRecord.uid,
                    userAgent: request.headers['user-agent'],
                    numSessions: sessions.length
                  })
                }
              }
            )
        }

        function createSessionToken () {
          return P.resolve()
            .then(() => {
              if (needsVerificationId) {
                return random(16).then(bytes => {
                  tokenVerificationId = bytes
                })
              }
            })
            .then(() => {
              let sessionTokenOptions = {
                uid: emailRecord.uid,
                email: emailRecord.email,
                emailCode: emailRecord.emailCode,
                emailVerified: emailRecord.emailVerified,
                verifierSetAt: emailRecord.verifierSetAt,
                mustVerify: mustVerifySession,
                tokenVerificationId: tokenVerificationId
              }

              return db.createSessionToken(sessionTokenOptions, request.headers['user-agent'])
            })
            .then(
              function (result) {
                sessionToken = result
                return request.stashMetricsContext(sessionToken)
              }
            )
            .then(
              function () {
                if (doSigninConfirmation) {
                  // There is no session token when we emit account.confirmed
                  // so stash the data against a synthesized "token" instead.
                  return request.stashMetricsContext({
                    uid: emailRecord.uid,
                    id: tokenVerificationId.toString('hex')
                  })
                }
              }
            )
        }

        function createKeyFetchToken() {
          if (requestHelper.wantsKeys(request)) {
            var password = new Password(
              authPW,
              emailRecord.authSalt,
              emailRecord.verifierVersion
            )

            return password.unwrap(emailRecord.wrapWrapKb)
              .then(
                function (wrapKb) {
                  return db.createKeyFetchToken({
                    uid: emailRecord.uid,
                    kA: emailRecord.kA,
                    wrapKb: wrapKb,
                    emailVerified: emailRecord.emailVerified,
                    tokenVerificationId: tokenVerificationId
                  })
                  .then(
                    function (result) {
                      keyFetchToken = result
                      return request.stashMetricsContext(keyFetchToken)
                    }
                  )
                }
              )
          }
        }

        function emitSyncLoginEvent () {
          if (service === 'sync' && request.payload.reason === 'signin') {
            return log.notifyAttachedServices('login', request, {
              service: 'sync',
              uid: emailRecord.uid,
              email: emailRecord.email,
              deviceCount: sessions.length,
              userAgent: request.headers['user-agent']
            })
          }
        }

        function sendVerifyAccountEmail() {
          // Delegate sending emails for unverified users to auth-server.
          emailSent = false

          if (!emailRecord.emailVerified) {
            // Only use tokenVerificationId if it is set, otherwise use the corresponding email code
            // This covers the cases where sign-in confirmation is disabled or not needed.
            var emailCode = tokenVerificationId ? tokenVerificationId : emailRecord.emailCode
            emailSent = true

            return mailer.sendVerifyCode(emailRecord, emailCode, {
              service: service,
              redirectTo: redirectTo,
              resume: resume,
              acceptLanguage: request.app.acceptLanguage
            }).then(() => request.emitMetricsEvent('email.verification.sent'))
          }
        }

        function sendNewDeviceLoginNotification() {
          // New device notification emails should only be sent when requesting keys.
          // They're not sent if performing a sign-in confirmation
          // (in which case you get the sign-in confirmation email)
          // or if the account is unverified (in which case
          // content-server triggers a resend of the account verification email)
          var shouldSendNewDeviceLoginEmail = config.newLoginNotificationEnabled
            && requestHelper.wantsKeys(request)
            && ! doSigninConfirmation
            && emailRecord.emailVerified
          if (shouldSendNewDeviceLoginEmail) {
            return getGeoData(ip)
              .then(
                function (geoData) {
                  mailer.sendNewDeviceLoginNotification(
                    emailRecord.email,
                    userAgent.call({
                      acceptLanguage: request.app.acceptLanguage,
                      ip: ip,
                      location: geoData.location,
                      timeZone: geoData.timeZone
                    }, request.headers['user-agent'], log)
                  )
                }
              )
          }
        }

        function sendVerifyLoginEmail() {
          if (doSigninConfirmation) {
            log.info({
              op: 'account.signin.confirm.start',
              uid: emailRecord.uid.toString('hex'),
              tokenVerificationId: tokenVerificationId
            })

            return getGeoData(ip)
              .then(
                function (geoData) {
                  return mailer.sendVerifyLoginEmail(
                    emailRecord,
                    tokenVerificationId,
                    userAgent.call({
                      acceptLanguage: request.app.acceptLanguage,
                      ip: ip,
                      location: geoData.location,
                      redirectTo: redirectTo,
                      resume: resume,
                      service: service,
                      timeZone: geoData.timeZone
                    }, request.headers['user-agent'], log)
                  )
                }
              )
              .then(() => request.emitMetricsEvent('email.confirmation.sent'))
          }
        }

        function recordSecurityEvent() {
          if (securityHistoryEnabled) {
            // don't block response recording db event
            db.securityEvent({
              name: 'account.login',
              uid: emailRecord.uid,
              ipAddr: request.app.clientAddress,
              tokenId: sessionToken && sessionToken.tokenId
            })
          }
        }

        function createResponse () {
          var response = {
            uid: sessionToken.uid.toString('hex'),
            sessionToken: sessionToken.data.toString('hex'),
            verified: sessionToken.emailVerified,
            authAt: sessionToken.lastAuthAt()
          }

          response.emailSent = emailSent

          if (! requestHelper.wantsKeys(request)) {
            return P.resolve(response)
          }

          response.keyFetchToken = keyFetchToken.data.toString('hex')

          if(! emailRecord.emailVerified) {
            response.verified = false
            response.verificationMethod = 'email'
            response.verificationReason = 'signup'
          } else if (doSigninConfirmation) {
            response.verified = false
            response.verificationMethod = 'email'
            response.verificationReason = 'login'
          }
          return P.resolve(response)
        }

        function gateSigninUnblock (err) {
          // customs.check will always add these properties if the
          // customs server has not rate-limited unblock. Nonetheless,
          // we shouldn't signal to the content-server that it is
          // possible to unblock the user if the feature is not allowed.
          if (!allowSigninUnblock && err.output && err.output.payload) {
            delete err.output.payload.verificationMethod
            delete err.output.payload.verificationReason
          }
          throw err
        }
      }
    },
    {
      method: 'GET',
      path: '/account/status',
      config: {
        auth: {
          mode: 'optional',
          strategy: 'sessionToken'
        },
        validate: {
          query: {
            uid: isA.string().min(32).max(32).regex(HEX_STRING)
          }
        }
      },
      handler: function (request, reply) {
        var sessionToken = request.auth.credentials
        if (sessionToken) {
          reply({ exists: true, locale: sessionToken.locale })
        }
        else if (request.query.uid) {
          var uid = Buffer(request.query.uid, 'hex')
          db.account(uid)
            .done(
              function (account) {
                reply({ exists: true })
              },
              function (err) {
                if (err.errno === error.ERRNO.ACCOUNT_UNKNOWN) {
                  return reply({ exists: false })
                }
                reply(err)
              }
            )
        }
        else {
          reply(error.missingRequestParameter('uid'))
        }
      }
    },
    {
      method: 'POST',
      path: '/account/status',
      config: {
        validate: {
          payload: {
            email: validators.email().required()
          }
        },
        response: {
          schema: {
            exists: isA.boolean().required()
          }
        }
      },
      handler: function (request, reply) {
        var email = request.payload.email

        customs.check(
          request,
          email,
          'accountStatusCheck')
          .then(
            db.accountExists.bind(db, email)
          )
          .done(
            function (exist) {
              reply({
                exists: exist
              })
            },
            function (err) {
              if (err.errno === error.ERRNO.ACCOUNT_UNKNOWN) {
                return reply({ exists: false })
              }
              reply(err)
            }
          )
      }
    },
    {
      method: 'GET',
      path: '/account/profile',
      config: {
        auth: {
          mode: 'optional',
          strategies: [
            'sessionToken',
            'oauthToken'
          ]
        }
      },
      handler: function (request, reply) {
        var auth = request.auth
        var uid
        if (auth.strategy === 'sessionToken') {
          uid = auth.credentials.uid
        } else {
          uid = Buffer(auth.credentials.user, 'hex')
        }
        function hasProfileItemScope(item) {
          if (auth.strategy === 'sessionToken') {
            return true
          }
          var scopes = auth.credentials.scope
          for (var i = 0; i < scopes.length; i++) {
            if (scopes[i] === 'profile') {
              return true
            }
            if (scopes[i] === 'profile:write') {
              return true
            }
            if (scopes[i] === 'profile:' + item) {
              return true
            }
            if (scopes[i] === 'profile:' + item + ':write') {
              return true
            }
          }
          return false
        }
        db.account(uid)
          .done(
            function (account) {
              reply({
                email: hasProfileItemScope('email') ? account.email : undefined,
                locale: hasProfileItemScope('locale') ? account.locale : undefined
              })
            },
            function (err) {
              reply(err)
            }
          )
      }
    },
    {
      method: 'GET',
      path: '/account/keys',
      config: {
        auth: {
          strategy: 'keyFetchTokenWithVerificationStatus'
        },
        response: {
          schema: {
            bundle: isA.string().regex(HEX_STRING)
          }
        }
      },
      handler: function accountKeys(request, reply) {
        log.begin('Account.keys', request)
        var keyFetchToken = request.auth.credentials

        var verified = keyFetchToken.tokenVerified && keyFetchToken.emailVerified
        if (!verified) {
          // don't delete the token on use until the account is verified
          return reply(error.unverifiedAccount())
        }
        db.deleteKeyFetchToken(keyFetchToken)
          .then(
            function () {
              return request.emitMetricsEvent('account.keyfetch', {
                uid: keyFetchToken.uid.toString('hex')
              })
            }
          )
          .then(
            function () {
              return {
                bundle: keyFetchToken.keyBundle.toString('hex')
              }
            }
          )
          .done(reply, reply)
      }
    },
    {
      method: 'POST',
      path: '/account/device',
      config: {
        auth: {
          strategy: 'sessionTokenWithDevice'
        },
        validate: {
          payload: isA.alternatives().try(
            isA.object({
              id: isA.string().length(32).regex(HEX_STRING).required(),
              name: isA.string().max(255).regex(DISPLAY_SAFE_UNICODE).optional(),
              type: isA.string().max(16).optional(),
              pushCallback: isA.string().uri({ scheme: 'https' }).max(255).optional().allow(''),
              pushPublicKey: isA.string().max(88).regex(URLSAFEBASE64).optional().allow(''),
              pushAuthKey: isA.string().max(24).regex(URLSAFEBASE64).optional().allow('')
            }).or('name', 'type', 'pushCallback', 'pushPublicKey', 'pushAuthKey').and('pushPublicKey', 'pushAuthKey'),
            isA.object({
              name: isA.string().max(255).regex(DISPLAY_SAFE_UNICODE).required(),
              type: isA.string().max(16).required(),
              pushCallback: isA.string().uri({ scheme: 'https' }).max(255).optional().allow(''),
              pushPublicKey: isA.string().max(88).regex(URLSAFEBASE64).optional().allow(''),
              pushAuthKey: isA.string().max(24).regex(URLSAFEBASE64).optional().allow('')
            }).and('pushPublicKey', 'pushAuthKey')
          )
        },
        response: {
          schema: isA.object({
            id: isA.string().length(32).regex(HEX_STRING).required(),
            createdAt: isA.number().positive().optional(),
            // We previously allowed devices to register with arbitrary unicode names,
            // so we can't assert DISPLAY_SAFE_UNICODE in the response schema.
            name: isA.string().max(255).optional(),
            type: isA.string().max(16).optional(),
            pushCallback: isA.string().uri({ scheme: 'https' }).max(255).optional().allow(''),
            pushPublicKey: isA.string().max(88).regex(URLSAFEBASE64).optional().allow(''),
            pushAuthKey: isA.string().max(24).regex(URLSAFEBASE64).optional().allow('')
          }).and('pushPublicKey', 'pushAuthKey')
        }
      },
      handler: function (request, reply) {
        log.begin('Account.device', request)
        var payload = request.payload
        var sessionToken = request.auth.credentials

        if (payload.id) {
          // Don't write out the update if nothing has actually changed.
          if (isSpuriousUpdate(payload, sessionToken)) {
            log.increment('device.update.spurious')
            return reply(payload)
          }
          // We also reserve the right to disable updates until
          // we're confident clients are behaving correctly.
          if (config.deviceUpdatesEnabled === false) {
            throw error.featureNotEnabled()
          }
        } else if (sessionToken.deviceId) {
          // Keep the old id, which is probably from a synthesized device record
          payload.id = sessionToken.deviceId.toString('hex')
        }

        if (payload.pushCallback && (!payload.pushPublicKey || !payload.pushAuthKey)) {
          payload.pushPublicKey = ''
          payload.pushAuthKey = ''
        }

        devices.upsert(request, sessionToken, payload).then(
          function (device) {
            reply(butil.unbuffer(device))
          },
          reply
        )

        // Clients have been known to send spurious device updates,
        // which generates lots of unnecessary database load.
        // Check if anything has actually changed, and log lots metrics on what.
        function isSpuriousUpdate(payload, token) {
          var spurious = true
          if(! token.deviceId || payload.id !== token.deviceId.toString('hex')) {
            spurious = false
            log.increment('device.update.sessionToken')
          }
          if (payload.name && payload.name !== token.deviceName) {
            spurious = false
            log.increment('device.update.name')
          }
          if (payload.type && payload.type !== token.deviceType) {
            spurious = false
            log.increment('device.update.type')
          }
          if (payload.pushCallback && payload.pushCallback !== token.deviceCallbackURL) {
            spurious = false
            log.increment('device.update.pushCallback')
          }
          if (payload.pushPublicKey && payload.pushPublicKey !== token.deviceCallbackPublicKey) {
            spurious = false
            log.increment('device.update.pushPublicKey')
          }
          return spurious
        }
      }
    },
    {
      method: 'POST',
      path: '/account/devices/notify',
      config: {
        auth: {
          strategy: 'sessionTokenWithDevice'
        },
        validate: {
          payload: isA.alternatives().try(
            isA.object({
              to: isA.string().valid('all').required(),
              excluded: isA.array().items(isA.string().length(32).regex(HEX_STRING)).optional(),
              payload: isA.object().required(),
              TTL: isA.number().integer().min(0).optional()
            }),
            isA.object({
              to: isA.array().items(isA.string().length(32).regex(HEX_STRING)).required(),
              payload: isA.object().required(),
              TTL: isA.number().integer().min(0).optional()
            })
          )
        },
        response: {
          schema: {}
        }
      },
      handler: function (request, reply) {
        log.begin('Account.devicesNotify', request)

        // We reserve the right to disable notifications until
        // we're confident clients are behaving correctly.
        if (config.deviceNotificationsEnabled === false) {
          throw error.featureNotEnabled()
        }

        var body = request.payload
        var sessionToken = request.auth.credentials
        var uid = sessionToken.uid
        var ip = request.app.clientAddress
        var payload = body.payload

        if (!validatePushPayload(payload)) {
          throw error.invalidRequestParameter('invalid payload')
        }
        var pushOptions = {
          data: new Buffer(JSON.stringify(payload))
        }
        if (body.excluded) {
          pushOptions.excludedDeviceIds = body.excluded
        }
        if (body.TTL) {
          pushOptions.TTL = body.TTL
        }

        var endpointAction = 'devicesNotify'
        var stringUid = uid.toString('hex')

        function catchPushError(err) {
          // push may fail due to not found devices or a bad push action
          // log the error but still respond with a 200.
          log.error({
            op: 'Account.devicesNotify',
            uid: stringUid,
            error: err
          })
        }

        return customs.checkAuthenticated(endpointAction, ip, stringUid)
          .then(function () {
            if (body.to === 'all') {
              return push.pushToAllDevices(uid, endpointAction, pushOptions)
                .catch(catchPushError)
            } else {
              return push.pushToDevices(uid, body.to, endpointAction, pushOptions)
                .catch(catchPushError)
            }
          })
          .done(
            function () {
              reply({})
            },
            reply
          )
      }
    },
    {
      method: 'GET',
      path: '/account/devices',
      config: {
        auth: {
          strategy: 'sessionToken'
        },
        response: {
          schema: isA.array().items(isA.object({
            id: isA.string().length(32).regex(HEX_STRING).required(),
            isCurrentDevice: isA.boolean().required(),
            lastAccessTime: isA.number().min(0).required().allow(null),
            lastAccessTimeFormatted: isA.string().optional().allow(''),
            // We previously allowed devices to register with arbitrary unicode names,
            // so we can't assert DISPLAY_SAFE_UNICODE in the response schema.
            name: isA.string().max(255).required().allow(''),
            type: isA.string().max(16).required(),
            pushCallback: isA.string().uri({ scheme: 'https' }).max(255).optional().allow('').allow(null),
            pushPublicKey: isA.string().max(88).regex(URLSAFEBASE64).optional().allow('').allow(null),
            pushAuthKey: isA.string().max(24).regex(URLSAFEBASE64).optional().allow('').allow(null)
          }).and('pushPublicKey', 'pushAuthKey'))
        }
      },
      handler: function (request, reply) {
        log.begin('Account.devices', request)
        var sessionToken = request.auth.credentials
        var uid = sessionToken.uid
        db.devices(uid).then(
          function (deviceArray) {
            reply(deviceArray.map(function (device) {
              if (! device.name) {
                device.name = devices.synthesizeName(device)
              }

              if (! device.type) {
                device.type = device.uaDeviceType || 'desktop'
              }

              device.isCurrentDevice =
                device.sessionToken.toString('hex') === sessionToken.tokenId.toString('hex')

              device.lastAccessTimeFormatted = localizeTimestamp.format(device.lastAccessTime,
                request.headers['accept-language'])

              delete device.sessionToken
              delete device.uaBrowser
              delete device.uaBrowserVersion
              delete device.uaOS
              delete device.uaOSVersion
              delete device.uaDeviceType

              return butil.unbuffer(device)
            }))
          },
          reply
        )
      }
    },
    {
      method: 'POST',
      path: '/account/device/destroy',
      config: {
        auth: {
          strategy: 'sessionToken'
        },
        validate: {
          payload: {
            id: isA.string().length(32).regex(HEX_STRING).required()
          }
        },
        response: {
          schema: {}
        }
      },
      handler: function (request, reply) {
        log.begin('Account.deviceDestroy', request)
        var sessionToken = request.auth.credentials
        var uid = sessionToken.uid
        var id = request.payload.id
        var result

        return push.notifyDeviceDisconnected(uid, id)
          .catch(function () {})
          .then(
            function () {
              return db.deleteDevice(uid, id)
            }
          )
          .then(
            function (res) {
              result = res
              return request.emitMetricsEvent('device.deleted', {
                uid: uid.toString('hex'),
                device_id: id
              })
            }
          )
          .then(
            function () {
              return log.notifyAttachedServices('device:delete', request, {
                uid: uid,
                id: id,
                timestamp: Date.now()
              })
            }
          )
          .then(function () {
            return result
          })
          .then(reply, reply)
      }
    },
    {
      method: 'GET',
      path: '/recovery_email/status',
      config: {
        auth: {
          strategy: 'sessionTokenWithVerificationStatus'
        },
        validate: {
          query: {
            reason: isA.string().max(16).optional()
          }
        },
        response: {
          schema: {
            // There's code in the handler that checks for a valid email,
            // no point adding overhead by doing it again here.
            email: isA.string().required(),
            verified: isA.boolean().required(),
            sessionVerified: isA.boolean().optional(),
            emailVerified: isA.boolean().optional()
          }
        }
      },
      handler: function (request, reply) {
        log.begin('Account.RecoveryEmailStatus', request)
        var sessionToken = request.auth.credentials
        if (request.query && request.query.reason === 'push') {
          // only log recovery_email requests with 'push' to avoid sending too many requests.
          log.increment('recovery_email_reason.push')
          // log to the push namespace that account was verified via push
          log.info({
            op: 'push.pushToDevices',
            name: 'recovery_email_reason.push'
          })
        }

        cleanUpIfAccountInvalid()
          .then(createResponse)
          .done(reply, reply)

        function cleanUpIfAccountInvalid() {
          // Some historical bugs mean we've allowed creation
          // of accounts with invalid email addresses. These
          // can never be verified, so the best we can do is
          // to delete them so the browser will stop polling.
          if (!sessionToken.emailVerified) {
            if (!validators.isValidEmailAddress(sessionToken.email)) {
              return db.deleteAccount(sessionToken)
                .then(
                  function () {
                    // Act as though we deleted the account asynchronously
                    // and caused the sessionToken to become invalid.
                    throw error.invalidToken()
                  }
                )
            }
          }
          return P.resolve()
        }

        function createResponse() {

          var sessionVerified = sessionToken.tokenVerified
          var emailVerified = !!sessionToken.emailVerified

          // For backwards-compatibility reasons, the reported verification status
          // depends on whether the sessionToken was created with keys=true and
          // whether it has subsequently been verified.  If it was created with
          // keys=true then we musn't say verified=true until the session itself
          // has been verified.  Otherwise, desktop clients will attempt to use
          // an unverified session to connect to sync, and produce a very confusing
          // user experience.
          var isVerified = emailVerified
          if (sessionToken.mustVerify) {
            isVerified = isVerified && sessionVerified
          }

          return {
            email: sessionToken.email,
            verified: isVerified,
            sessionVerified: sessionVerified,
            emailVerified: emailVerified
          }
        }
      }
    },
    {
      method: 'POST',
      path: '/recovery_email/resend_code',
      config: {
        auth: {
          strategy: 'sessionTokenWithVerificationStatus'
        },
        validate: {
          payload: {
            service: isA.string().max(16).alphanum().optional(),
            redirectTo: validators.redirectTo(config.smtp.redirectDomain).optional(),
            resume: isA.string().max(2048).optional(),
            metricsContext: METRICS_CONTEXT_SCHEMA
          }
        }
      },
      handler: function (request, reply) {
        log.begin('Account.RecoveryEmailResend', request)
        const sessionToken = request.auth.credentials
        const service = request.payload.service || request.query.service
        if (sessionToken.emailVerified && sessionToken.tokenVerified) {
          return reply({})
        }

        // Choose which type of email and code to resend
        let code, func, event
        if (sessionToken.tokenVerificationId) {
          code = sessionToken.tokenVerificationId
        } else {
          code = sessionToken.emailCode
        }

        if (!sessionToken.emailVerified) {
          func = mailer.sendVerifyCode
          event = 'verification'
        } else {
          func = mailer.sendVerifyLoginEmail
          event = 'confirmation'
        }

        return customs.check(
          request,
          sessionToken.email,
          'recoveryEmailResendCode')
          .then(func.bind(
            mailer,
            sessionToken,
            code,
            userAgent.call({
              service: service,
              timestamp: Date.now(),
              redirectTo: request.payload.redirectTo,
              resume: request.payload.resume,
              acceptLanguage: request.app.acceptLanguage
            }, request.headers['user-agent'], log)
          ))
          .then(() => request.emitMetricsEvent(`email.${event}.resent`))
          .done(
            () => reply({}),
            reply
          )
      }
    },
    {
      method: 'POST',
      path: '/recovery_email/verify_code',
      config: {
        validate: {
          payload: {
            uid: isA.string().max(32).regex(HEX_STRING).required(),
            code: isA.string().min(32).max(32).regex(HEX_STRING).required(),
            service: isA.string().max(16).alphanum().optional(),
            reminder: isA.string().max(32).alphanum().optional()
          }
        }
      },
      handler: function (request, reply) {
        const uidHex = request.payload.uid
        const uid = Buffer(uidHex, 'hex')
        const code = Buffer(request.payload.code, 'hex')
        const service = request.payload.service || request.query.service
        const reminder = request.payload.reminder || request.query.reminder

        log.begin('Account.RecoveryEmailVerify', request)

        // verify_code because we don't know what type this is yet, but
        // we want to record right away before anything could fail, so
        // we can see in a flow that a user tried to verify, even if it
        // failed right away.
        request.emitMetricsEvent('email.verify_code.clicked')

        db.account(uid)
          .then(
            (account) => {
              // This endpoint is not authenticated, so we need to look up
              // the target email address before we can check it with customs.
              return customs.check(request, account.email, 'recoveryEmailVerifyCode')
                .then(
                  () => account
                )
            }
          )
          .then(
            (account) => {
              let isAccountVerification = butil.buffersAreEqual(code, account.emailCode)

              /**
               * Logic for account and token verification
               *
               * 1) Attempt to use code as tokenVerificationId to verify session.
               *
               * 2) An error is thrown if tokenVerificationId does not exist (check to see if email
               *    verification code) or the tokenVerificationId does not correlate to the
               *    account uid (damaged linked/spoofed account)
               *
               * 3) Verify account email if not already verified.
               */
              return db.verifyTokens(code, account)
                .then(function () {
                  if (! isAccountVerification) {
                    // Don't log sign-in confirmation success for the account verification case
                    log.info({
                      op: 'account.signin.confirm.success',
                      uid: uidHex,
                      code: request.payload.code
                    })
                    request.emitMetricsEvent('account.confirmed', {
                      uid: uidHex
                    })
                    push.notifyUpdate(uid, 'accountConfirm')
                  }
                })
                .catch(function (err) {
                  if (err.errno === error.ERRNO.INVALID_VERIFICATION_CODE && isAccountVerification) {
                    // The code is just for the account, not for any sessions
                    return true
                  }
                  log.error({
                    op: 'account.signin.confirm.invalid',
                    uid: uidHex,
                    code: request.payload.code,
                    error: err
                  })
                  throw err
                })
                .then(function () {

                  // If the account is already verified, the link may have been
                  // for sign-in confirmation or they may have been clicking a
                  // stale link. Silently succeed.
                  if (account.emailVerified) {
                    if (butil.buffersAreEqual(code, account.emailCode)) {
                      log.increment('account.already_verified')
                    }
                    return true
                  }

                  // Any matching code verifies the account
                  return db.verifyEmail(account)
                    .then(function () {
                      log.timing('account.verified', Date.now() - account.createdAt)
                      log.increment('account.verified')
                      return log.notifyAttachedServices('verified', request, {
                        email: account.email,
                        uid: account.uid,
                        locale: account.locale
                      })
                    })
                    .then(function () {
                      return request.emitMetricsEvent('account.verified', {
                        uid: uidHex
                      })
                    })
                    .then(function () {
                      if (reminder === 'first' || reminder === 'second') {
                        // if verified using a known reminder
                        var reminderOp = 'account.verified_reminder.' + reminder

                        log.increment(reminderOp)
                        // log to the mailer namespace that account was verified via a reminder
                        log.info({
                          op: 'mailer.send',
                          name: reminderOp
                        })
                        return request.emitMetricsEvent('account.reminder', {
                          uid: uidHex
                        })
                      }
                    })
                    .then(function () {
                      // send a push notification to all devices that the account changed
                      push.notifyUpdate(uid, 'accountVerify')
                      // remove verification reminders
                      verificationReminder.delete({
                        uid: uidHex
                      }).catch(function (err) {
                        log.error({ op: 'Account.RecoveryEmailVerify', err: err })
                      })
                    })
                    .then(function () {
                      // Our post-verification email is very specific to sync,
                      // so only send it if we're sure this is for sync.
                      if (service === 'sync') {
                        return mailer.sendPostVerifyEmail(
                          account.email,
                          {
                            acceptLanguage: request.app.acceptLanguage
                          }
                        )
                      }
                    })
                })
            }
          )
          .done(
            function () {
              reply({})
            },
            reply
          )
      }
    },
    {
      method: 'POST',
      path: '/account/unlock/resend_code',
      handler: function (request, reply) {
        log.error({ op: 'Account.UnlockCodeResend', request: request })
        reply(error.gone())
      }
    },
    {
      method: 'POST',
      path: '/account/unlock/verify_code',
      handler: function (request, reply) {
        log.error({ op: 'Account.UnlockCodeVerify', request: request })
        reply(error.gone())
      }
    },
    {
      method: 'POST',
      path: '/account/login/send_unblock_code',
      config: {
        validate: {
          payload: {
            email: validators.email().required(),
            metricsContext: METRICS_CONTEXT_SCHEMA
          }
        }
      },
      handler: function (request, reply) {
        log.begin('Account.SendUnblockCode', request)

        var email = request.payload.email
        var ip = request.app.clientAddress
        var emailRecord

        return customs.check(request, email, 'sendUnblockCode')
          .then(lookupAccount)
          .then(createUnblockCode)
          .then(mailUnblockCode)
          .then(() => request.emitMetricsEvent('account.login.sentUnblockCode'))
          .done(() => {
            reply({})
          }, reply)

        function lookupAccount() {
          return db.emailRecord(email)
            .then((record) => {
              emailRecord = record
              return record.uid
            })
        }

        function createUnblockCode(uid) {

          if (features.isSigninUnblockEnabledForUser(uid, email, request)) {
            return db.createUnblockCode(uid)
          } else {
            throw error.featureNotEnabled()
          }
        }

        function mailUnblockCode(code) {
          return getGeoData(ip)
            .then((geoData) => {
              return mailer.sendUnblockCode(emailRecord, code, userAgent.call({
                acceptLanguage: request.app.acceptLanguage,
                ip: ip,
                location: geoData.location,
                timeZone: geoData.timeZone
              }, request.headers['user-agent'], log))
            })
        }
      }
    },
    {
      method: 'POST',
      path: '/account/login/reject_unblock_code',
      config: {
        validate: {
          payload: {
            uid: isA.string().max(32).regex(HEX_STRING).required(),
            unblockCode: isA.string().regex(BASE_36).length(unblockCodeLen).required()
          }
        }
      },
      handler: function (request, reply) {
        var uid = Buffer(request.payload.uid, 'hex')
        var code = request.payload.unblockCode.toUpperCase()

        log.begin('Account.RejectUnblockCode', request)
        db.consumeUnblockCode(uid, code)
          .then(
            () => {
              log.info({
                op: 'account.login.rejectedUnblockCode',
                uid: request.payload.uid,
                unblockCode: code
              })
              return {}
            }
          ).done(reply, reply)
      }
    },
    {
      method: 'POST',
      path: '/account/reset',
      config: {
        auth: {
          strategy: 'accountResetToken',
          payload: 'required'
        },
        validate: {
          payload: {
            authPW: isA.string().min(64).max(64).regex(HEX_STRING).required(),
            sessionToken: isA.boolean().optional()
          }
        }
      },
      handler: function accountReset(request, reply) {
        log.begin('Account.reset', request)
        var accountResetToken = request.auth.credentials
        var authPW = Buffer(request.payload.authPW, 'hex')
        var account, sessionToken, keyFetchToken, verifyHash, wrapKb, devicesToNotify
        var hasSessionToken = request.payload.sessionToken

        return fetchDevicesToNotify()
          .then(resetAccountData)
          .then(createSessionToken)
          .then(createKeyFetchToken)
          .then(recordSecurityEvent)
          .then(createResponse)
          .done(reply, reply)

        function fetchDevicesToNotify() {
          // We fetch the devices to notify before resetAccountData() because
          // db.resetAccount() deletes all the devices saved in the account.
          return db.devices(accountResetToken.uid)
            .then(
              function(devices) {
                devicesToNotify = devices
              }
            )
        }

        function resetAccountData () {
          let authSalt, password, wrapWrapKb
          return random(64)
            .then(bytes => {
              authSalt = bytes.slice(0, 32) // 0..31
              wrapWrapKb = bytes.slice(32) // 32..63
              password = new Password(authPW, authSalt, config.verifierVersion)
              return password.verifyHash()
            })
            .then(
              function (verifyHashData) {
                verifyHash = verifyHashData

                return db.resetAccount(
                  accountResetToken,
                  {
                    authSalt: authSalt,
                    verifyHash: verifyHash,
                    wrapWrapKb: wrapWrapKb,
                    verifierVersion: password.version
                  }
                )
              }
            )
            .then(
              function () {
                // Notify the devices that the account has changed.
                push.notifyPasswordReset(accountResetToken.uid, devicesToNotify)

                return db.account(accountResetToken.uid)
              }
            )
            .then(
              function (accountData) {
                account = accountData
                return request.emitMetricsEvent('account.reset', {
                  uid: account.uid.toString('hex')
                })
              }
            )
            .then(
              function () {
                return log.notifyAttachedServices('reset', request, {
                  uid: account.uid.toString('hex') + '@' + config.domain,
                  generation: account.verifierSetAt
                })
              }
            )
            .then(
              function () {
                return customs.reset(account.email)
              }
            )
            .then(
              function () {
                return password.unwrap(account.wrapWrapKb)
              }
            )
            .then(
              function (wrapKbData) {
                wrapKb = wrapKbData
              }
            )
        }

        function createSessionToken () {
          if (hasSessionToken) {
            // Since the only way to reach this point is clicking a
            // link from the user's email, we create a verified sessionToken
            var sessionTokenOptions = {
              uid: account.uid,
              email: account.email,
              emailCode: account.emailCode,
              emailVerified: account.emailVerified,
              verifierSetAt: account.verifierSetAt
            }

            return db.createSessionToken(sessionTokenOptions, request.headers['user-agent'])
              .then(
                function (result) {
                  sessionToken = result
                }
              )
          }
        }

        function createKeyFetchToken () {
          if (requestHelper.wantsKeys(request)) {
            if (!hasSessionToken) {
              // Sanity-check: any client requesting keys,
              // should also be requesting a sessionToken.
              throw error.missingRequestParameter('sessionToken')
            }
            return db.createKeyFetchToken({
              uid: account.uid,
              kA: account.kA,
              wrapKb: wrapKb,
              emailVerified: account.emailVerified
            })
            .then(
              function (result) {
                keyFetchToken = result
              }
            )
          }
        }

        function recordSecurityEvent() {
          if (securityHistoryEnabled) {
             // don't block response recording db event
            db.securityEvent({
              name: 'account.reset',
              uid: account.uid,
              ipAddr: request.app.clientAddress,
              tokenId: sessionToken && sessionToken.tokenId
            })
          }
        }

        function createResponse () {
          // If no sessionToken, this could be a legacy client
          // attempting to reset an account password, return legacy response.
          if (!hasSessionToken) {
            return {}
          }


          var response = {
            uid: sessionToken.uid.toString('hex'),
            sessionToken: sessionToken.data.toString('hex'),
            verified: sessionToken.emailVerified,
            authAt: sessionToken.lastAuthAt()
          }

          if (requestHelper.wantsKeys(request)) {
            response.keyFetchToken = keyFetchToken.data.toString('hex')
          }

          return response
        }
      }
    },
    {
      method: 'POST',
      path: '/account/destroy',
      config: {
        validate: {
          payload: {
            email: validators.email().required(),
            authPW: isA.string().min(64).max(64).regex(HEX_STRING).required()
          }
        }
      },
      handler: function accountDestroy(request, reply) {
        log.begin('Account.destroy', request)
        var form = request.payload
        var authPW = Buffer(form.authPW, 'hex')
        var uid
        customs.check(
          request,
          form.email,
          'accountDestroy')
          .then(db.emailRecord.bind(db, form.email))
          .then(
            function (emailRecord) {
              uid = emailRecord.uid.toString('hex')

              return checkPassword(emailRecord, authPW, request.app.clientAddress)
                .then(
                  function (match) {
                    if (!match) {
                      throw error.incorrectPassword(emailRecord.email, form.email)
                    }
                    return db.deleteAccount(emailRecord)
                  }
                )
                .then(
                  function () {
                    return log.notifyAttachedServices('delete', request, {
                      uid: uid + '@' + config.domain
                    })
                  }
                )
                .then(
                  function () {
                    return request.emitMetricsEvent('account.deleted', {
                      uid: uid
                    })
                  }
                )
                .then(
                  function () {
                    return {}
                  }
                )
            },
            function (err) {
              if (err.errno === error.ERRNO.ACCOUNT_UNKNOWN) {
                customs.flag(request.app.clientAddress, {
                  email: form.email,
                  errno: err.errno
                })
              }
              throw err
            }
          )
          .done(reply, reply)
      }
    }
  ]

  if (config.isProduction) {
    delete routes[0].config.validate.payload.preVerified
  } else {
    // programmatic account lockout was only available in
    // non-production mode.
    routes.push({
      method: 'POST',
      path: '/account/lock',
      handler: function (request, reply) {
        log.error({ op: 'Account.lock', request: request })
        reply(error.gone())
      }
    })
  }

  return routes
}<|MERGE_RESOLUTION|>--- conflicted
+++ resolved
@@ -401,18 +401,6 @@
       handler: function (request, reply) {
         log.begin('Account.login', request)
 
-<<<<<<< HEAD
-        var form = request.payload
-        var email = form.email
-        var authPW = Buffer(form.authPW, 'hex')
-        var service = request.payload.service || request.query.service
-        var redirectTo = request.payload.redirectTo
-        var resume = request.payload.resume
-        var tokenVerificationId = crypto.randomBytes(16)
-        var emailRecord, sessions, sessionToken, keyFetchToken, mustVerifySession, doSigninConfirmation, emailSent, unblockCode, customsErr, allowSigninUnblock, didSigninUnblock, hasVerifiedSessionFromIp
-
-        var ip = request.app.clientAddress
-=======
         const form = request.payload
         const email = form.email
         const authPW = Buffer(form.authPW, 'hex')
@@ -422,7 +410,6 @@
         const ip = request.app.clientAddress
         let needsVerificationId = true
         let emailRecord, sessions, sessionToken, keyFetchToken, mustVerifySession, doSigninConfirmation, emailSent, unblockCode, customsErr, allowSigninUnblock, didSigninUnblock, tokenVerificationId
->>>>>>> 6aa8ef2f
 
         request.validateMetricsContext()
 
@@ -438,8 +425,8 @@
           .then(() => customs.check(request, email, 'accountLogin'))
           .catch(checkUnblockCode)
           .then(readEmailRecord)
+          .then(checkEmailAndPassword)
           .then(checkSecurityHistory)
-          .then(checkEmailAndPassword)
           .then(checkNumberOfActiveSessions)
           .then(createSessionToken)
           .then(createKeyFetchToken)
@@ -580,8 +567,6 @@
                       events: events.length
                     })
                   }
-
-                  hasVerifiedSessionFromIp = verified
                 }
               },
               function (err) {
@@ -606,13 +591,8 @@
           //  * the request wants keys, since unverified sessions are fine to use for e.g. oauth login.
           //  * the email is verified, since content-server triggers a resend of the verification
           //    email on unverified accounts, which doubles as sign-in confirmation.
-<<<<<<< HEAD
-          if (didSigninUnblock || !features.isSigninConfirmationEnabledForUser(emailRecord.uid, emailRecord.email, request) || hasVerifiedSessionFromIp) {
-            tokenVerificationId = undefined
-=======
           if (didSigninUnblock || !features.isSigninConfirmationEnabledForUser(emailRecord.uid, emailRecord.email, request)) {
             needsVerificationId = false
->>>>>>> 6aa8ef2f
             mustVerifySession = false
             doSigninConfirmation = false
           } else {
