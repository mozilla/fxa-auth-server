/* This Source Code Form is subject to the terms of the Mozilla Public
 * License, v. 2.0. If a copy of the MPL was not distributed with this
 * file, You can obtain one at http://mozilla.org/MPL/2.0/. */

'use strict'

const error = require('./error')
const P = require('./promise')
const Pool = require('./pool')
const random = require('./crypto/random')

// To save space in Redis, we serialise session token updates as arrays using
// fixed property indices, thereby not encoding any property names. The order
// of those properties is defined here in REDIS_SESSION_TOKEN_PROPERTIES and
// REDIS_SESSION_TOKEN_LOCATION_PROPERTIES. Note that, to maintain backwards
// compatibility, any future changes to these constants may only append items
// to the end of each array. There's no safe way to change the array index for
// any property, without introducing an explicit migration process for our Redis
// instance.
const REDIS_SESSION_TOKEN_PROPERTIES = [
  'lastAccessTime', 'location', 'uaBrowser', 'uaBrowserVersion',
  'uaOS', 'uaOSVersion', 'uaDeviceType', 'uaFormFactor'
]

const REDIS_SESSION_TOKEN_LOCATION_INDEX = REDIS_SESSION_TOKEN_PROPERTIES.indexOf('location')

const REDIS_SESSION_TOKEN_LOCATION_PROPERTIES = [
  'city', 'state', 'stateCode', 'country', 'countryCode'
]

module.exports = (
  config,
  log,
  Token,
  UnblockCode
  ) => {

  const features = require('./features')(config)
<<<<<<< HEAD
  const redis = require('./redis')({ ...config.redis, ...config.redis.sessionTokens }, log)
=======
>>>>>>> 855d6814
  const SafeUrl = require('./safe-url')(log)
  const {
    SessionToken,
    KeyFetchToken,
    AccountResetToken,
    PasswordForgotToken,
    PasswordChangeToken
  } = Token
  const MAX_AGE_SESSION_TOKEN_WITHOUT_DEVICE = config.tokenLifetimes.sessionTokenWithoutDevice
  const { enabled: TOKEN_PRUNING_ENABLED, maxAge: TOKEN_PRUNING_MAX_AGE } = config.tokenPruning

  const SAFE_URLS = {}

  function setAccountEmails(account) {
    return this.accountEmails(account.uid)
      .then((emails) => {
        account.emails = emails

        // Set primary email on account object
        account.emails.forEach((item) => {
          item.isVerified = !! item.isVerified
          item.isPrimary = !! item.isPrimary

          if (item.isPrimary) {
            account.primaryEmail = item
          }
        })

        return account
      })
  }

  function DB(options) {
    let pooleeOptions = {}
    if (config && config.db && config.db.poolee) {
      pooleeOptions = config.db.poolee
    }

    this.pool = new Pool(options.url, pooleeOptions)
    this.redis = require('./redis')(config.redis, log)
  }

  DB.connect = function (options) {
    return P.resolve(new DB(options))
  }

  DB.prototype.close = function () {
    const promises = [this.pool.close()]
    if (this.redis) {
      promises.push(this.redis.close())
    }
    return P.all(promises)
  }

  SAFE_URLS.ping = new SafeUrl('/__heartbeat__', 'db.ping')
  DB.prototype.ping = function () {
    return this.pool.get(SAFE_URLS.ping)
  }

  // CREATE

  SAFE_URLS.createAccount = new SafeUrl('/account/:uid', 'db.createAccount')
  DB.prototype.createAccount = function (data) {
    const { uid, email } = data
    log.trace({ op: 'DB.createAccount', uid, email })
    data.createdAt = data.verifierSetAt = Date.now()
    data.normalizedEmail = data.email.toLowerCase()
    return this.pool.put(SAFE_URLS.createAccount, { uid }, data)
      .then(
        () => data,
        err => {
          if (isRecordAlreadyExistsError(err)) {
            err = error.accountExists(data.email)
          }
          throw err
        }
      )
  }

  SAFE_URLS.createSessionToken = new SafeUrl('/sessionToken/:id', 'db.createSessionToken')
  DB.prototype.createSessionToken = function (authToken) {
    const { uid } = authToken

    log.trace({ op: 'DB.createSessionToken', uid })

    return SessionToken.create(authToken)
      .then(sessionToken => {
        const { id } = sessionToken

        // Ensure there are no clashes with zombie tokens left behind in Redis
        return this.deleteSessionTokenFromRedis(uid, id)
          .catch(() => {})
          .then(() => this.pool.put(SAFE_URLS.createSessionToken, { id },
            Object.assign({
              // Marshall from this repo's id property to the db's tokenId
              tokenId: id
            }, sessionToken)
          ))
          .then(() => sessionToken)
      })
  }

  SAFE_URLS.createKeyFetchToken = new SafeUrl('/keyFetchToken/:id', 'db.createKeyFetchToken')
  DB.prototype.createKeyFetchToken = function (authToken) {
    log.trace({ op: 'DB.createKeyFetchToken', uid: authToken && authToken.uid })
    return KeyFetchToken.create(authToken)
      .then(
        function (keyFetchToken) {
          const { id } = keyFetchToken
          return this.pool.put(
            SAFE_URLS.createKeyFetchToken,
            { id },
            {
              tokenId: keyFetchToken.id,
              authKey: keyFetchToken.authKey,
              uid: keyFetchToken.uid,
              keyBundle: keyFetchToken.keyBundle,
              createdAt: keyFetchToken.createdAt,
              tokenVerificationId: keyFetchToken.tokenVerificationId
            }
          )
          .then(
            function () {
              return keyFetchToken
            }
          )
        }.bind(this)
      )
  }

  SAFE_URLS.createPasswordForgotToken = new SafeUrl(
    '/passwordForgotToken/:id',
    'db.createPasswordForgotToken'
  )
  DB.prototype.createPasswordForgotToken = function (emailRecord) {
    log.trace({ op: 'DB.createPasswordForgotToken', uid: emailRecord && emailRecord.uid })
    return PasswordForgotToken.create(emailRecord)
      .then(
        function (passwordForgotToken) {
          const { id } = passwordForgotToken
          return this.pool.put(
            SAFE_URLS.createPasswordForgotToken,
            { id },
            {
              tokenId: passwordForgotToken.id,
              data: passwordForgotToken.data,
              uid: passwordForgotToken.uid,
              passCode: passwordForgotToken.passCode,
              createdAt: passwordForgotToken.createdAt,
              tries: passwordForgotToken.tries
            }
          )
          .then(
            function () {
              return passwordForgotToken
            }
          )
        }.bind(this)
      )
  }

  SAFE_URLS.createPasswordChangeToken = new SafeUrl(
    '/passwordChangeToken/:id',
    'db.createPasswordChangeToken'
  )
  DB.prototype.createPasswordChangeToken = function (data) {
    log.trace({ op: 'DB.createPasswordChangeToken', uid: data.uid })
    return PasswordChangeToken.create(data)
      .then(
        function (passwordChangeToken) {
          const { id } = passwordChangeToken
          return this.pool.put(
            SAFE_URLS.createPasswordChangeToken,
            { id },
            {
              tokenId: passwordChangeToken.id,
              data: passwordChangeToken.data,
              uid: passwordChangeToken.uid,
              createdAt: passwordChangeToken.createdAt
            }
          )
          .then(
            function () {
              return passwordChangeToken
            }
          )
        }.bind(this)
      )
  }

  // READ

  SAFE_URLS.checkPassword = new SafeUrl('/account/:uid/checkPassword', 'db.checkPassword')
  DB.prototype.checkPassword = function (uid, verifyHash) {
    log.trace({ op: 'DB.checkPassword', uid, verifyHash })
    return this.pool.post(SAFE_URLS.checkPassword,
      { uid },
      {
        'verifyHash': verifyHash
      })
      .then(
        function () {
          return true
        },
        function (err) {
          if (isIncorrectPasswordError(err)) {
            return false
          }
          throw err
        }
      )
  }

  DB.prototype.accountExists = function (email) {
    log.trace({ op: 'DB.accountExists', email: email })
    return this.accountRecord(email)
      .then(
        function () {
          return true
        },
        function (err) {
          if (err.errno === error.ERRNO.ACCOUNT_UNKNOWN) {
            return false
          }
          throw err
        }
      )
  }

  SAFE_URLS.sessions = new SafeUrl('/account/:uid/sessions', 'db.sessions')
  DB.prototype.sessions = function (uid) {
    log.trace({ op: 'DB.sessions', uid })
    const promises = [
      this.pool.get(SAFE_URLS.sessions, { uid })
        .then(sessionTokens => {
          if (! MAX_AGE_SESSION_TOKEN_WITHOUT_DEVICE) {
            return sessionTokens
          }

          const expiredSessionTokens = []

          // Filter out any expired sessions
          sessionTokens = sessionTokens.filter(sessionToken => {
            if (sessionToken.deviceId) {
              return true
            }

            if (sessionToken.createdAt > Date.now() - MAX_AGE_SESSION_TOKEN_WITHOUT_DEVICE) {
              return true
            }

            expiredSessionTokens.push(Object.assign({}, sessionToken, { id: sessionToken.tokenId }))
            return false
          })

          if (expiredSessionTokens.length === 0) {
            return sessionTokens
          }

          return this.pruneSessionTokens(uid, expiredSessionTokens)
            .catch(() => {})
            .then(() => sessionTokens)
        })
    ]
    let isRedisOk = true

    if (this.redis) {
      promises.push(
        this.safeRedisGet(uid)
          .then(result => {
            if (result === false) {
              // Ensure that we don't return lastAccessTime if redis is down
              isRedisOk = false
            }
            return unpackTokensFromRedis(result)
          })
      )
    }

    return P.all(promises)
      .spread((mysqlSessionTokens, redisSessionTokens = {}) => {
        // for each db session token, if there is a matching redis token
        // overwrite the properties of the db token with the redis token values
        const lastAccessTimeEnabled = isRedisOk && features.isLastAccessTimeEnabledForUser(uid)
        const sessions = mysqlSessionTokens.map((sessionToken) => {
          const id = sessionToken.tokenId
          const redisToken = redisSessionTokens[id]
          const mergedToken = Object.assign({}, sessionToken, redisToken, {
            // Map from the db's tokenId property to this repo's id property
            id
          })
          delete mergedToken.tokenId
          // Don't return potentially-stale lastAccessTime
          if (! lastAccessTimeEnabled) {
            mergedToken.lastAccessTime = null
          }
          return mergedToken
        })
        log.info({
          op: 'db.sessions.count',
          mysql: mysqlSessionTokens.length,
          redis: redisSessionTokens.length
        })
        return sessions
      })
  }

  SAFE_URLS.keyFetchToken = new SafeUrl('/keyFetchToken/:id', 'db.keyFetchToken')
  DB.prototype.keyFetchToken = function (id) {
    log.trace({ op: 'DB.keyFetchToken', id })
    return this.pool.get(SAFE_URLS.keyFetchToken, { id })
      .then(
        function (data) {
          return KeyFetchToken.fromId(id, data)
        },
        function (err) {
          err = wrapTokenNotFoundError(err)
          throw err
        }
      )
  }

  SAFE_URLS.keyFetchTokenWithVerificationStatus = new SafeUrl(
    '/keyFetchToken/:id/verified',
    'db.keyFetchTokenWithVerificationStatus'
  )
  DB.prototype.keyFetchTokenWithVerificationStatus = function (id) {
    log.trace({ op: 'DB.keyFetchTokenWithVerificationStatus', id })
    return this.pool.get(SAFE_URLS.keyFetchTokenWithVerificationStatus, { id })
      .then(
        function (data) {
          return KeyFetchToken.fromId(id, data)
        },
        function (err) {
          err = wrapTokenNotFoundError(err)
          throw err
        }
      )
  }

  SAFE_URLS.accountResetToken = new SafeUrl('/accountResetToken/:id', 'db.accountResetToken')
  DB.prototype.accountResetToken = function (id) {
    log.trace({ op: 'DB.accountResetToken', id })
    return this.pool.get(SAFE_URLS.accountResetToken, { id })
      .then(
        function (data) {
          return AccountResetToken.fromHex(data.tokenData, data)
        },
        function (err) {
          err = wrapTokenNotFoundError(err)
          throw err
        }
      )
  }

  SAFE_URLS.passwordForgotToken = new SafeUrl('/passwordForgotToken/:id', 'db.passwordForgotToken')
  DB.prototype.passwordForgotToken = function (id) {
    log.trace({ op: 'DB.passwordForgotToken', id })
    return this.pool.get(SAFE_URLS.passwordForgotToken, { id })
      .then(
        function (data) {
          return PasswordForgotToken.fromHex(data.tokenData, data)
        },
        function (err) {
          err = wrapTokenNotFoundError(err)
          throw err
        }
      )
  }

  SAFE_URLS.passwordChangeToken = new SafeUrl('/passwordChangeToken/:id', 'db.passwordChangeToken')
  DB.prototype.passwordChangeToken = function (id) {
    log.trace({ op: 'DB.passwordChangeToken', id })
    return this.pool.get(SAFE_URLS.passwordChangeToken, { id })
      .then(
        function (data) {
          return PasswordChangeToken.fromHex(data.tokenData, data)
        },
        function (err) {
          err = wrapTokenNotFoundError(err)
          throw err
        }
      )
  }

  SAFE_URLS.emailRecord = new SafeUrl('/emailRecord/:email', 'db.emailRecord')
  DB.prototype.emailRecord = function (email) {
    log.trace({ op: 'DB.emailRecord', email })
    return this.pool.get(SAFE_URLS.emailRecord, { email: hexEncode(email) })
      .then(
        (body) => {
          return setAccountEmails.call(this, body)
        },
        (err) => {
          if (isNotFoundError(err)) {
            err = error.unknownAccount(email)
          }
          throw err
        }
      )
  }

  SAFE_URLS.accountRecord = new SafeUrl('/email/:email/account', 'db.accountRecord')
  DB.prototype.accountRecord = function (email) {
    log.trace({ op: 'DB.accountRecord', email })
    return this.pool.get(SAFE_URLS.accountRecord, { email: hexEncode(email) })
      .then(
        (body) => {
          return setAccountEmails.call(this, body)
        },
        (err) => {
          if (isNotFoundError(err)) {
            // There is a possibility that this email exists on the account table (ex. deleted from emails table)
            // Lets check before throwing account not found.
            return this.emailRecord(email)
          }
          throw err
        }
      )
  }

  SAFE_URLS.setPrimaryEmail = new SafeUrl('/email/:email/account/:uid', 'db.setPrimaryEmail')
  DB.prototype.setPrimaryEmail = function (uid, email) {
    log.trace({ op: 'DB.setPrimaryEmail', email })
    return this.pool.post(SAFE_URLS.setPrimaryEmail, { email: hexEncode(email), uid })
      .then(
        function (body) {
          return body
        },
        function (err) {
          if (isNotFoundError(err)) {
            err = error.unknownAccount(email)
          }
          throw err
        }
      )
  }

  SAFE_URLS.account = new SafeUrl('/account/:uid', 'db.account')
  DB.prototype.account = function (uid) {
    log.trace({ op: 'DB.account', uid })
    return this.pool.get(SAFE_URLS.account, { uid })
      .then((body) => {
        body.emailVerified = !! body.emailVerified

        return setAccountEmails.call(this, body)
      }, (err) => {
        if (isNotFoundError(err)) {
          err = error.unknownAccount()
        }
        throw err
      })
  }

  SAFE_URLS.devices = new SafeUrl('/account/:uid/devices', 'db.devices')
  DB.prototype.devices = function (uid) {
    log.trace({ op: 'DB.devices', uid })

    if (! uid) {
      return P.reject(error.unknownAccount())
    }

    const promises = [
      this.pool.get(SAFE_URLS.devices, { uid })
    ]
    let isRedisOk = true

    if (this.redis) {
      promises.push(
        this.safeRedisGet(uid)
          .then(result => {
            if (result === false) {
              // Ensure that we don't return lastAccessTime if redis is down
              isRedisOk = false
            }
            return unpackTokensFromRedis(result)
          })
      )
    }
    return P.all(promises)
      .spread((devices, redisSessionTokens = {}) => {
        const lastAccessTimeEnabled = isRedisOk && features.isLastAccessTimeEnabledForUser(uid)
        return devices.map(device => {
          return mergeDeviceInfoFromRedis(device, redisSessionTokens, lastAccessTimeEnabled)
        })
      })
      .catch(err =>{
        if (isNotFoundError(err)) {
          throw error.unknownAccount()
        }
        throw err
      })
  }

  SAFE_URLS.sessionToken = new SafeUrl('/sessionToken/:id/device', 'db.sessionToken')
  DB.prototype.sessionToken = function (id) {
    log.trace({ op: 'DB.sessionToken', id })
    return this.pool.get(SAFE_URLS.sessionToken, { id })
    .then(
      function (data) {
        return SessionToken.fromHex(data.tokenData, data)
      },
      function (err) {
        err = wrapTokenNotFoundError(err)
        throw err
      }
    )
  }

  // UPDATE

  SAFE_URLS.updatePasswordForgotToken = new SafeUrl(
    '/passwordForgotToken/:id/update',
    'db.updatePasswordForgotToken'
  )
  DB.prototype.updatePasswordForgotToken = function (token) {
    log.trace({ op: 'DB.udatePasswordForgotToken', uid: token && token.uid })
    const { id } = token
    return this.pool.post(
      SAFE_URLS.updatePasswordForgotToken,
      { id },
      {
        tries: token.tries
      }
    )
  }

  /**
   * Update cached session-token data, such as timestamps
   * and device info.  This is a comparatively cheap call that
   * only writes to redis, not the underlying DB, and hence
   * can be safely used in frequently-called routes.
   *
   * To do a more expensive write that flushes to the underlying
   * DB, use updateSessionToken instead.
   */
  DB.prototype.touchSessionToken = function (token, geo) {
    const { id, uid } = token

    log.trace({ op: 'DB.touchSessionToken', id, uid })

    if (! this.redis || ! features.isLastAccessTimeEnabledForUser(uid)) {
      return P.resolve()
    }

    return this.redis.update(uid, sessionTokens => {
      let location
      if (geo && geo.location) {
        location = {
          city: geo.location.city,
          country: geo.location.country,
          countryCode: geo.location.countryCode,
          state: geo.location.state,
          stateCode: geo.location.stateCode
        }
      }

      sessionTokens = unpackTokensFromRedis(sessionTokens)

      sessionTokens[id] = {
        lastAccessTime: token.lastAccessTime,
        location,
        uaBrowser: token.uaBrowser,
        uaBrowserVersion: token.uaBrowserVersion,
        uaDeviceType: token.uaDeviceType,
        uaFormFactor: token.uaFormFactor,
        uaOS: token.uaOS,
        uaOSVersion: token.uaOSVersion,
      }

      return packTokensForRedis(sessionTokens)
    })
  }

  /**
   * Persist updated session-token data to the database.
   * This is a comparatively expensive call that writes through
   * to the underlying DB and hence should not be used in
   * frequently-called routes.
   *
   * To do a cheaper write of transient metadata that only hits
   * redis, use touchSessionToken isntead.
   */
  SAFE_URLS.updateSessionToken = new SafeUrl('/sessionToken/:id/update', 'db.updateSessionToken')
  DB.prototype.updateSessionToken = function (sessionToken, geo) {
    const { id, uid } = sessionToken

    log.trace({ op: 'DB.updateSessionToken', id, uid })

    return this.touchSessionToken(sessionToken, geo)
      .then(() => {
        return this.pool.post(
          SAFE_URLS.updateSessionToken,
          { id },
          {
            authAt: sessionToken.authAt,
            uaBrowser: sessionToken.uaBrowser,
            uaBrowserVersion: sessionToken.uaBrowserVersion,
            uaOS: sessionToken.uaOS,
            uaOSVersion: sessionToken.uaOSVersion,
            uaDeviceType: sessionToken.uaDeviceType,
            uaFormFactor: sessionToken.uaFormFactor,
            mustVerify: sessionToken.mustVerify,
            lastAccessTime: sessionToken.lastAccessTime
          }
        )
      })
  }

  DB.prototype.pruneSessionTokens = function (uid, sessionTokens) {
    log.trace({ op: 'DB.pruneSessionTokens', uid, tokenCount: sessionTokens.length })

    if (! this.redis || ! TOKEN_PRUNING_ENABLED || ! features.isLastAccessTimeEnabledForUser(uid)) {
      return P.resolve()
    }

    const tokenIds = sessionTokens
      .filter(token => token.createdAt <= Date.now() - TOKEN_PRUNING_MAX_AGE)
      .map(token => token.id)

    if (tokenIds.length === 0) {
      return P.resolve()
    }

    return this.redis.update(uid, sessionTokens => {
      if (! sessionTokens) {
        return
      }

      sessionTokens = unpackTokensFromRedis(sessionTokens)

      tokenIds.forEach(id => delete sessionTokens[id])

      if (Object.keys(sessionTokens).length > 0) {
        return packTokensForRedis(sessionTokens)
      }
    })
  }

  SAFE_URLS.device = new SafeUrl('/account/:uid/device/:deviceId', 'db.device')
  DB.prototype.device = function (uid, deviceId) {
    log.trace({ op: 'DB.device', uid: uid, id: deviceId })

    const promises = [
      this.pool.get(SAFE_URLS.device, { uid, deviceId })
    ]

    let isRedisOk = true
    if (this.redis) {
      promises.push(
        this.safeRedisGet(uid)
          .then(result => {
            if (result === false) {
              // Ensure that we don't return lastAccessTime if redis is down
              isRedisOk = false
            }
            return unpackTokensFromRedis(result)
          })
      )
    }

    return P.all(promises)
      .spread((device, redisSessionTokens = {}) => {
        const lastAccessTimeEnabled = isRedisOk && features.isLastAccessTimeEnabledForUser(uid)
        return mergeDeviceInfoFromRedis(device, redisSessionTokens, lastAccessTimeEnabled)
      })
      .catch(err =>{
        if (isNotFoundError(err)) {
          throw error.unknownDevice()
        }
        throw err
      })
  }

  SAFE_URLS.createDevice = new SafeUrl('/account/:uid/device/:id', 'db.createDevice')
  DB.prototype.createDevice = function (uid, sessionTokenId, deviceInfo) {
    log.trace({ op: 'DB.createDevice', uid: uid, id: deviceInfo.id })

    return random.hex(16)
      .then(id => {
        deviceInfo.id = id
        deviceInfo.createdAt = Date.now()
        return this.pool.put(
          SAFE_URLS.createDevice,
          { uid, id },
          {
            sessionTokenId: sessionTokenId,
            createdAt: deviceInfo.createdAt,
            name: deviceInfo.name,
            type: deviceInfo.type,
            callbackURL: deviceInfo.pushCallback,
            callbackPublicKey: deviceInfo.pushPublicKey,
            callbackAuthKey: deviceInfo.pushAuthKey,
            availableCommands: deviceInfo.availableCommands
          }
        )
      })
      .then(
        () => {
          deviceInfo.pushEndpointExpired = false
          return deviceInfo
        },
        err => {
          if (isRecordAlreadyExistsError(err)) {
            return this.devices(uid)
              .then(
                // It's possible (but extraordinarily improbable) that we generated
                // a duplicate device id, so check the devices for this account. If
                // we find a duplicate, retry with a new id. If we don't find one,
                // the problem was caused by the unique sessionToken constraint so
                // return an appropriate error.
                devices => {
                  let conflictingDeviceId

                  const isDuplicateDeviceId = devices.reduce((is, device) => {
                    if (is || device.id === deviceInfo.id) {
                      return true
                    }

                    if (device.sessionToken === sessionTokenId) {
                      conflictingDeviceId = device.id
                    }
                  }, false)

                  if (isDuplicateDeviceId) {
                    return this.createDevice(uid, sessionTokenId, deviceInfo)
                  }

                  throw error.deviceSessionConflict(conflictingDeviceId)
                }
              )
          }
          throw err
        }
      )
  }

  SAFE_URLS.updateDevice = new SafeUrl('/account/:uid/device/:id/update', 'db.updateDevice')
  DB.prototype.updateDevice = function (uid, sessionTokenId, deviceInfo) {
    const { id } = deviceInfo
    log.trace({ op: 'DB.updateDevice', uid, id })
    return this.pool.post(
      SAFE_URLS.updateDevice,
      { uid, id },
      {
        sessionTokenId: sessionTokenId,
        name: deviceInfo.name,
        type: deviceInfo.type,
        callbackURL: deviceInfo.pushCallback,
        callbackPublicKey: deviceInfo.pushPublicKey,
        callbackAuthKey: deviceInfo.pushAuthKey,
        callbackIsExpired: !! deviceInfo.pushEndpointExpired,
        availableCommands: deviceInfo.availableCommands
      }
    )
    .then(
      () => deviceInfo,
      err => {
        if (isNotFoundError(err)) {
          throw error.unknownDevice()
        }
        if (isRecordAlreadyExistsError(err)) {
          // Identify the conflicting device in the error response,
          // to save a server round-trip for the client.
          return this.devices(uid)
            .then(devices => {
              let conflictingDeviceId
              devices.some(device => {
                if (device.sessionToken === sessionTokenId) {
                  conflictingDeviceId = device.id
                  return true
                }
              })
              throw error.deviceSessionConflict(conflictingDeviceId)
            })
        }
        throw err
      }
    )
  }

  // DELETE

  SAFE_URLS.deleteAccount = new SafeUrl('/account/:uid', 'db.deleteAccount')
  DB.prototype.deleteAccount = function (authToken) {
    const { uid } = authToken

    log.trace({ op: 'DB.deleteAccount', uid })

    return P.resolve()
      .then(() => {
        if (this.redis) {
          return this.redis.del(uid)
        }
      })
      .then(() => this.pool.del(SAFE_URLS.deleteAccount, { uid }))
  }

  SAFE_URLS.deleteSessionToken = new SafeUrl('/sessionToken/:id', 'db.deleteSessionToken')
  DB.prototype.deleteSessionToken = function (sessionToken) {
    const { id, uid } = sessionToken

    log.trace({ op: 'DB.deleteSessionToken', id, uid })

    return this.deleteSessionTokenFromRedis(uid, id)
      .then(() => this.pool.del(SAFE_URLS.deleteSessionToken, { id }))
  }

  SAFE_URLS.deleteKeyFetchToken = new SafeUrl('/keyFetchToken/:id', 'db.deleteKeyFetchToken')
  DB.prototype.deleteKeyFetchToken = function (keyFetchToken) {
    const { id, uid } = keyFetchToken
    log.trace({ op: 'DB.deleteKeyFetchToken', id, uid })
    return this.pool.del(SAFE_URLS.deleteKeyFetchToken, { id })
  }

  SAFE_URLS.deleteAccountResetToken = new SafeUrl(
    '/accountResetToken/:id',
    'db.deleteAccountResetToken'
  )
  DB.prototype.deleteAccountResetToken = function (accountResetToken) {
    const { id, uid } = accountResetToken
    log.trace({ op: 'DB.deleteAccountResetToken', id, uid })
    return this.pool.del(SAFE_URLS.deleteAccountResetToken, { id })
  }

  SAFE_URLS.deletePasswordForgotToken = new SafeUrl(
    '/passwordForgotToken/:id',
    'db.deletePasswordForgotToken'
  )
  DB.prototype.deletePasswordForgotToken = function (passwordForgotToken) {
    const { id, uid } = passwordForgotToken
    log.trace({ op: 'DB.deletePasswordForgotToken', id, uid })
    return this.pool.del(SAFE_URLS.deletePasswordForgotToken, { id })
  }

  SAFE_URLS.deletePasswordChangeToken = new SafeUrl(
    '/passwordChangeToken/:id',
    'db.deletePasswordChangeToken'
  )
  DB.prototype.deletePasswordChangeToken = function (passwordChangeToken) {
    const { id, uid } = passwordChangeToken
    log.trace({ op: 'DB.deletePasswordChangeToken', id, uid })
    return this.pool.del(SAFE_URLS.deletePasswordChangeToken, { id })
  }

  SAFE_URLS.deleteDevice = new SafeUrl('/account/:uid/device/:deviceId', 'db.deleteDevice')
  DB.prototype.deleteDevice = function (uid, deviceId) {
    log.trace({ op: 'DB.deleteDevice', uid, id: deviceId })

    return this.pool.del(SAFE_URLS.deleteDevice, { uid, deviceId })
      .then(result => this.deleteSessionTokenFromRedis(uid, result.sessionTokenId))
      .catch(err => {
        if (isNotFoundError(err)) {
          throw error.unknownDevice()
        }
        throw err
      })
  }

  SAFE_URLS.deviceFromTokenVerificationId = new SafeUrl(
    '/account/:uid/tokens/:tokenVerificationId/device',
    'db.deviceFromTokenVerificationId'
  )
  DB.prototype.deviceFromTokenVerificationId = function (uid, tokenVerificationId) {
    log.trace({ op: 'DB.deviceFromTokenVerificationId', uid, tokenVerificationId })
    return this.pool.get(SAFE_URLS.deviceFromTokenVerificationId, { uid, tokenVerificationId })
      .catch(err => {
        if (isNotFoundError(err)) {
          throw error.unknownDevice()
        }
        throw err
      })
  }

  // BATCH

  SAFE_URLS.resetAccount = new SafeUrl('/account/:uid/reset', 'db.resetAccount')
  DB.prototype.resetAccount = function (accountResetToken, data) {
    const { uid } = accountResetToken

    log.trace({ op: 'DB.resetAccount', uid })

    return P.resolve()
      .then(() => {
        if (this.redis) {
          return this.redis.del(uid)
        }
      })
      .then(() => {
        data.verifierSetAt = Date.now()
        return this.pool.post(SAFE_URLS.resetAccount, { uid }, data)
      })
  }

  SAFE_URLS.verifyEmail = new SafeUrl('/account/:uid/verifyEmail/:emailCode', 'db.verifyEmail')
  DB.prototype.verifyEmail = function (account, emailCode) {
    const { uid } = account
    log.trace({ op: 'DB.verifyEmail', uid, emailCode })
    return this.pool.post(SAFE_URLS.verifyEmail, { uid, emailCode })
  }

  SAFE_URLS.verifyTokens = new SafeUrl('/tokens/:tokenVerificationId/verify', 'db.verifyTokens')
  DB.prototype.verifyTokens = function (tokenVerificationId, accountData) {
    log.trace({ op: 'DB.verifyTokens', tokenVerificationId })
    return this.pool.post(
      SAFE_URLS.verifyTokens,
      { tokenVerificationId },
      { uid: accountData.uid }
    )
    .then(
      function (body) {
        return body
      },
      function (err) {
        if (isNotFoundError(err)) {
          err = error.invalidVerificationCode()
        }
        throw err
      }
    )
  }

  SAFE_URLS.verifyTokensWithMethod = new SafeUrl(
    '/tokens/:tokenId/verifyWithMethod',
    'db.verifyTokensWithMethod'
  )
  DB.prototype.verifyTokensWithMethod = function (tokenId, verificationMethod) {
    log.trace({op: 'DB.verifyTokensWithMethod', tokenId, verificationMethod})
    return this.pool.post(
      SAFE_URLS.verifyTokensWithMethod,
      { tokenId },
      {verificationMethod}
    )
  }

  SAFE_URLS.verifyTokenCode = new SafeUrl('/tokens/:code/verifyCode', 'db.verifyTokenCode')
  DB.prototype.verifyTokenCode = function (code, accountData) {
    log.trace({ op: 'DB.verifyTokenCode', code })
    return this.pool.post(
      SAFE_URLS.verifyTokenCode,
      { code },
      { uid: accountData.uid }
    )
    .then(
      function (body) {
        return body
      },
      function (err) {
        if (isExpiredTokenVerificationCodeError(err)) {
          err = error.expiredTokenVerficationCode()
        } else if (isNotFoundError(err)) {
          err = error.invalidTokenVerficationCode()
        }
        throw err
      }
    )
  }

  SAFE_URLS.forgotPasswordVerified = new SafeUrl(
    '/passwordForgotToken/:id/verified',
    'db.forgotPasswordVerified'
  )
  DB.prototype.forgotPasswordVerified = function (passwordForgotToken) {
    const { id, uid } = passwordForgotToken
    log.trace({ op: 'DB.forgotPasswordVerified', uid })
    return AccountResetToken.create({ uid })
      .then(
        function (accountResetToken) {
          return this.pool.post(
            SAFE_URLS.forgotPasswordVerified,
            { id },
            {
              tokenId: accountResetToken.id,
              data: accountResetToken.data,
              uid: accountResetToken.uid,
              createdAt: accountResetToken.createdAt
            }
          )
          .then(
            function () {
              return accountResetToken
            }
          )
        }.bind(this)
      )
  }

  SAFE_URLS.updateLocale = new SafeUrl('/account/:uid/locale', 'db.updateLocale')
  DB.prototype.updateLocale = function (uid, locale) {
    log.trace({ op: 'DB.updateLocale', uid, locale })
    return this.pool.post(
      SAFE_URLS.updateLocale,
      { uid },
      { locale: locale }
    )
  }

  SAFE_URLS.securityEvent = new SafeUrl('/securityEvents', 'db.securityEvent')
  DB.prototype.securityEvent = function (event) {
    log.trace({
      op: 'DB.securityEvent',
      securityEvent: event
    })

    return this.pool.post(SAFE_URLS.securityEvent, undefined, event)
  }

  SAFE_URLS.securityEvents = new SafeUrl('/securityEvents/:uid/ip/:ipAddr', 'db.securityEvents')
  DB.prototype.securityEvents = function (params) {
    log.trace({
      op: 'DB.securityEvents',
      params: params
    })
    const { ipAddr, uid } = params
    return this.pool.get(SAFE_URLS.securityEvents, { ipAddr, uid })
  }

  SAFE_URLS.createUnblockCode = new SafeUrl('/account/:uid/unblock/:unblock', 'db.createUnblockCode')
  DB.prototype.createUnblockCode = function (uid) {
    log.trace({ op: 'DB.createUnblockCode', uid })
    return UnblockCode()
      .then(
        (unblock) => {
          return this.pool.put(SAFE_URLS.createUnblockCode, { uid, unblock })
            .then(
              () => {
                return unblock
              },
              (err) => {
                // duplicates should be super rare, but it's feasible that a
                // uid already has an existing unblockCode. Just try again.
                if (isRecordAlreadyExistsError(err)) {
                  log.error({
                    op: 'DB.createUnblockCode.duplicate',
                    err: err,
                    uid: uid
                  })
                  return this.createUnblockCode(uid)
                }
                throw err
              }
            )
        }
      )
  }

  SAFE_URLS.consumeUnblockCode = new SafeUrl('/account/:uid/unblock/:code', 'db.consumeUnblockCode')
  DB.prototype.consumeUnblockCode = function (uid, code) {
    log.trace({ op: 'DB.consumeUnblockCode', uid })
    return this.pool.del(SAFE_URLS.consumeUnblockCode, { uid, code })
      .catch(
        function (err) {
          if (isNotFoundError(err)) {
            throw error.invalidUnblockCode()
          }
          throw err
        }
      )
  }

  SAFE_URLS.createEmailBounce = new SafeUrl('/emailBounces', 'db.createEmailBounce')
  DB.prototype.createEmailBounce = function (bounceData) {
    log.trace({
      op: 'DB.createEmailBounce',
      bouceData: bounceData
    })

    return this.pool.post(SAFE_URLS.createEmailBounce, undefined, bounceData)
  }

  SAFE_URLS.emailBounces = new SafeUrl('/emailBounces/:email', 'db.emailBounces')
  DB.prototype.emailBounces = function (email) {
    log.trace({ op: 'DB.emailBounces', email })

    return this.pool.get(SAFE_URLS.emailBounces, { email: hexEncode(email) })
  }

  SAFE_URLS.accountEmails = new SafeUrl('/account/:uid/emails', 'db.accountEmails')
  DB.prototype.accountEmails = function (uid) {
    log.trace({ op: 'DB.accountEmails', uid })

    return this.pool.get(SAFE_URLS.accountEmails, { uid })
  }

  SAFE_URLS.getSecondaryEmail = new SafeUrl('/email/:email', 'db.getSecondaryEmail')
  DB.prototype.getSecondaryEmail = function (email) {
    log.trace({ op: 'DB.getSecondaryEmail', email })

    return this.pool.get(SAFE_URLS.getSecondaryEmail, { email: hexEncode(email) })
      .catch((err) => {
        if (isNotFoundError(err)) {
          throw error.unknownSecondaryEmail()
        }
        throw err
      })
  }

  SAFE_URLS.createEmail = new SafeUrl('/account/:uid/emails', 'db.createEmail')
  DB.prototype.createEmail = function (uid, emailData) {
    log.trace({
      email: emailData.email,
      op: 'DB.createEmail',
      uid
    })

    return this.pool.post(SAFE_URLS.createEmail, { uid }, emailData)
      .catch(
        function (err) {
          if (isEmailAlreadyExistsError(err)) {
            throw error.emailExists()
          }
          throw err
        }
      )
  }

  SAFE_URLS.deleteEmail = new SafeUrl('/account/:uid/emails/:email', 'db.deleteEmail')
  DB.prototype.deleteEmail = function (uid, email) {
    log.trace({ op: 'DB.deleteEmail', uid })

    return this.pool.del(SAFE_URLS.deleteEmail, { uid, email: hexEncode(email) })
      .catch(
        function (err) {
          if (isEmailDeletePrimaryError(err)) {
            throw error.cannotDeletePrimaryEmail()
          }
          throw err
        }
      )
  }

  SAFE_URLS.createSigninCode = new SafeUrl('/signinCodes/:code', 'db.createSigninCode')
  DB.prototype.createSigninCode = function (uid, flowId) {
    log.trace({ op: 'DB.createSigninCode' })

    return random.hex(config.signinCodeSize)
      .then(code => {
        const data = { uid, createdAt: Date.now(), flowId }
        return this.pool.put(SAFE_URLS.createSigninCode, { code }, data)
          .then(() => code, err => {
            if (isRecordAlreadyExistsError(err)) {
              log.warn({ op: 'DB.createSigninCode.duplicate' })
              return this.createSigninCode(uid)
            }

            throw err
          })
      })
  }

  SAFE_URLS.consumeSigninCode = new SafeUrl('/signinCodes/:code/consume', 'db.consumeSigninCode')
  DB.prototype.consumeSigninCode = function (code) {
    log.trace({ op: 'DB.consumeSigninCode', code })

    return this.pool.post(SAFE_URLS.consumeSigninCode, { code })
      .catch(err => {
        if (isNotFoundError(err)) {
          throw error.invalidSigninCode()
        }

        throw err
      })
  }

  SAFE_URLS.resetAccountTokens = new SafeUrl('/account/:uid/resetTokens', 'db.resetAccountTokens')
  DB.prototype.resetAccountTokens = function (uid) {
    log.trace({ op: 'DB.resetAccountTokens', uid })

    return this.pool.post(SAFE_URLS.resetAccountTokens, { uid })
  }

  SAFE_URLS.createTotpToken = new SafeUrl('/totp/:uid', 'db.createTotpToken')
  DB.prototype.createTotpToken = function (uid, sharedSecret, epoch) {
    log.trace({op: 'DB.createTotpToken', uid})

    return this.pool.put(SAFE_URLS.createTotpToken, { uid }, {
      sharedSecret: sharedSecret,
      epoch: epoch
    })
      .catch(err => {
        if (isRecordAlreadyExistsError(err)) {
          throw error.totpTokenAlreadyExists()
        }
        throw err
      })
  }

  SAFE_URLS.totpToken = new SafeUrl('/totp/:uid', 'db.totpToken')
  DB.prototype.totpToken = function (uid) {
    log.trace({ op: 'DB.totpToken', uid})

    return this.pool.get(SAFE_URLS.totpToken, { uid })
      .catch(err => {
        if (isNotFoundError(err)) {
          throw error.totpTokenNotFound()
        }
        throw err
      })
  }

  SAFE_URLS.deleteTotpToken = new SafeUrl('/totp/:uid', 'db.deleteTotpToken')
  DB.prototype.deleteTotpToken = function (uid) {
    log.trace({ op: 'DB.deleteTotpToken', uid})

    return this.pool.del(SAFE_URLS.deleteTotpToken, { uid })
      .catch(err => {
        if (isNotFoundError(err)) {
          throw error.totpTokenNotFound()
        }
        throw err
      })
  }

  SAFE_URLS.updateTotpToken = new SafeUrl('/totp/:uid/update', 'db.updateTotpToken')
  DB.prototype.updateTotpToken = function (uid, data) {
    log.trace({ op: 'DB.updateTotpToken', uid, data})

    return this.pool.post(SAFE_URLS.updateTotpToken, { uid }, {
      verified: data.verified,
      enabled: data.enabled
    })
      .catch(err => {
        if (isNotFoundError(err)) {
          throw error.totpTokenNotFound()
        }
        throw err
      })
  }

  SAFE_URLS.replaceRecoveryCodes = new SafeUrl(
    '/account/:uid/recoveryCodes',
    'db.replaceRecoveryCodes'
  )
  DB.prototype.replaceRecoveryCodes = function (uid, count) {
    log.trace({op: 'DB.replaceRecoveryCodes', uid})

    return this.pool.post(SAFE_URLS.replaceRecoveryCodes, { uid }, { count })
  }

  SAFE_URLS.consumeRecoveryCode = new SafeUrl(
    '/account/:uid/recoveryCodes/:code',
    'db.consumeRecoveryCode'
  )
  DB.prototype.consumeRecoveryCode = function (uid, code) {
    log.trace({op: 'DB.consumeRecoveryCode', uid})

    return this.pool.post(SAFE_URLS.consumeRecoveryCode, { uid, code })
      .catch((err) => {
        if (isNotFoundError(err)) {
          throw error.recoveryCodeNotFound()
        }
        throw err
      })
  }

  SAFE_URLS.createRecoveryKey = new SafeUrl(
    '/account/:uid/recoveryKey',
    'db.createRecoveryKey'
  )
  DB.prototype.createRecoveryKey = function (uid, recoveryKeyId, recoveryData) {
    log.trace({op: 'DB.createRecoveryKey', uid})

    return this.pool.post(SAFE_URLS.createRecoveryKey, { uid }, { recoveryKeyId, recoveryData })
  }

  SAFE_URLS.getRecoveryKey = new SafeUrl(
    '/account/:uid/recoveryKey',
    'db.getRecoveryKey'
  )
  DB.prototype.getRecoveryKey = function (uid) {
    log.trace({op: 'DB.getRecoveryKey', uid})

    return this.pool.get(SAFE_URLS.getRecoveryKey, {uid})
      .catch(err => {
        if (isNotFoundError(err)) {
          throw error.recoveryKeyNotFound()
        }
        throw err
      })
  }

  SAFE_URLS.deleteRecoveryKey = new SafeUrl(
    '/account/:uid/recoveryKey',
    'db.deleteRecoveryKey'
  )
  DB.prototype.deleteRecoveryKey = function (uid) {
    log.trace({op: 'DB.deleteRecoveryKey', uid})

    return this.pool.del(SAFE_URLS.deleteRecoveryKey, { uid })
  }


  DB.prototype.safeRedisGet = function (key) {
    return this.redis.get(key)
      .catch(err => {
        log.error({ op: 'redis.get.error', key, err: err.message })
        // Allow callers to distinguish between the null result and connection errors
        return false
      })
  }

  DB.prototype.deleteSessionTokenFromRedis = function (uid, id) {
    if (! this.redis) {
      return P.resolve()
    }

    return this.redis.update(uid, sessionTokens => {
      if (! sessionTokens) {
        return
      }

      sessionTokens = unpackTokensFromRedis(sessionTokens)

      delete sessionTokens[id]

      if (Object.keys(sessionTokens).length > 0) {
        return packTokensForRedis(sessionTokens)
      }
    })
  }

  function mergeDeviceInfoFromRedis(device, redisSessionTokens, lastAccessTimeEnabled) {
    // If there's a matching sessionToken in redis, use the more up-to-date
    // location and access-time info from there rather than from the DB.
    const token = redisSessionTokens[device.sessionTokenId]
    const mergedInfo = Object.assign({}, device, token)
    return {
      id: mergedInfo.id,
      sessionToken: mergedInfo.sessionTokenId,
      lastAccessTime: lastAccessTimeEnabled ? mergedInfo.lastAccessTime : null,
      location: mergedInfo.location,
      name: mergedInfo.name,
      type: mergedInfo.type,
      pushCallback: mergedInfo.callbackURL,
      pushPublicKey: mergedInfo.callbackPublicKey,
      pushAuthKey: mergedInfo.callbackAuthKey,
      pushEndpointExpired: !! mergedInfo.callbackIsExpired,
      availableCommands: mergedInfo.availableCommands || {},
      uaBrowser: mergedInfo.uaBrowser,
      uaBrowserVersion: mergedInfo.uaBrowserVersion,
      uaOS: mergedInfo.uaOS,
      uaOSVersion: mergedInfo.uaOSVersion,
      uaDeviceType: mergedInfo.uaDeviceType,
      uaFormFactor: mergedInfo.uaFormFactor
    }
  }

  // Reduce redis memory usage by not encoding the keys. Store properties
  // as fixed indices into arrays instead. Takes an unpacked session tokens
  // structure as its argument, returns the packed string.
  function packTokensForRedis (tokens) {
    return JSON.stringify(Object.keys(tokens).reduce((result, tokenId) => {
      const unpackedToken = tokens[tokenId]

      result[tokenId] = truncatePackedArray(REDIS_SESSION_TOKEN_PROPERTIES.map(
        (property, index) => {
          const value = unpackedToken[property]

          if (index === REDIS_SESSION_TOKEN_LOCATION_INDEX && value) {
            return truncatePackedArray(REDIS_SESSION_TOKEN_LOCATION_PROPERTIES.map(
              locationProperty => value[locationProperty]
            ))
          }

          return unpackedToken[property]
        }
      ))

      return result
    }, {}))
  }

  // Trailing null and undefined don't need to be stored.
  function truncatePackedArray (array) {
    const length = array.length
    if (length === 0) {
      return array
    }

    const item = array[length - 1]
    if (item !== null && item !== undefined) {
      return array
    }

    array.pop()

    return truncatePackedArray(array)
  }

  // Sanely unpack both the packed and raw formats from redis. Takes a redis
  // result as it's argument (may be null or a stringified mish mash of packed
  // and/or unpacked stored tokens), returns the unpacked session tokens
  // structure.
  function unpackTokensFromRedis (tokens) {
    if (! tokens) {
      return {}
    }

    tokens = JSON.parse(tokens)

    return Object.keys(tokens).reduce((result, tokenId) => {
      const packedToken = tokens[tokenId]

      if (Array.isArray(packedToken)) {
        const unpackedToken = unpackToken(packedToken, REDIS_SESSION_TOKEN_PROPERTIES)

        const location = unpackedToken.location
        if (Array.isArray(location)) {
          unpackedToken.location = unpackToken(location, REDIS_SESSION_TOKEN_LOCATION_PROPERTIES)
        }

        result[tokenId] = unpackedToken
      } else {
        result[tokenId] = packedToken
      }

      return result
    }, {})
  }

  function unpackToken (packedToken, properties) {
    return properties.reduce((result, property, index) => {
      result[property] = packedToken[index]
      return result
    }, {})
  }

  function wrapTokenNotFoundError (err) {
    if (isNotFoundError(err)) {
      err = error.invalidToken('The authentication token could not be found')
    }
    return err
  }

  function hexEncode(str) {
    return Buffer.from(str, 'utf8').toString('hex')
  }

  return DB
}

// Note that these errno's are defined in the fxa-auth-db-mysql repo
// and don't necessarily match the errnos in this repo...

function isRecordAlreadyExistsError (err) {
  return err.statusCode === 409 && err.errno === 101
}

function isIncorrectPasswordError (err) {
  return err.statusCode === 400 && err.errno === 103
}

function isNotFoundError (err) {
  return err.statusCode === 404 && err.errno === 116
}

function isEmailAlreadyExistsError (err) {
  return err.statusCode === 409 && err.errno === 101
}

function isEmailDeletePrimaryError (err) {
  return err.statusCode === 400 && err.errno === 136
}

function isExpiredTokenVerificationCodeError (err) {
  return err.statusCode === 400 && err.errno === 137
}<|MERGE_RESOLUTION|>--- conflicted
+++ resolved
@@ -36,10 +36,6 @@
   ) => {
 
   const features = require('./features')(config)
-<<<<<<< HEAD
-  const redis = require('./redis')({ ...config.redis, ...config.redis.sessionTokens }, log)
-=======
->>>>>>> 855d6814
   const SafeUrl = require('./safe-url')(log)
   const {
     SessionToken,
@@ -79,7 +75,7 @@
     }
 
     this.pool = new Pool(options.url, pooleeOptions)
-    this.redis = require('./redis')(config.redis, log)
+    this.redis = require('./redis')({ ...config.redis, ...config.redis.sessionTokens }, log)
   }
 
   DB.connect = function (options) {
