/* This Source Code Form is subject to the terms of the Mozilla Public
 * License, v. 2.0. If a copy of the MPL was not distributed with this
 * file, You can obtain one at http://mozilla.org/MPL/2.0/. */

'use strict'

const error = require('./error')
const P = require('./promise')
const Pool = require('./pool')

const random = require('./crypto/random')
const redis = require('redis')

P.promisifyAll(redis.RedisClient.prototype)
P.promisifyAll(redis.Multi.prototype)

module.exports = (
  config,
  log,
  Token,
  UnblockCode
  ) => {

  const features = require('./features')(config)
  const SessionToken = Token.SessionToken
  const KeyFetchToken = Token.KeyFetchToken
  const AccountResetToken = Token.AccountResetToken
  const PasswordForgotToken = Token.PasswordForgotToken
  const PasswordChangeToken = Token.PasswordChangeToken
  const MAX_AGE_SESSION_TOKEN_WITHOUT_DEVICE = config.tokenLifetimes.sessionTokenWithoutDevice

  function setAccountEmails(account) {
    return this.accountEmails(account.uid)
      .then((emails) => {
        account.emails = emails

        // Set primary email on account object
        account.emails.forEach((item) => {
          item.isVerified = !! item.isVerified
          item.isPrimary = !! item.isPrimary

          if (item.isPrimary) {
            account.primaryEmail = item
          }
        })

        return account
      })
  }

  function DB(options) {
    let pooleeOptions = {}
    if (config && config.db && config.db.poolee) {
      pooleeOptions = config.db.poolee
    }

    this.pool = new Pool(options.url, pooleeOptions)
    if (config.redis.enabled) {
      const redisConfig = {
        host: config.redis.host,
        port: config.redis.port,
        prefix: config.redis.sessionsKeyPrefix
      }
      log.info({op: 'db.redis.enabled', config: redisConfig})
      this.redis = redis.createClient(redisConfig)
    } else {
      this.redis = false
      log.info({op: 'db.redis.disabled'})
    }
  }

  DB.connect = function (options) {
    return P.resolve(new DB(options))
  }

  DB.prototype.close = function () {
    return P.resolve(this.pool.close())
  }

  DB.prototype.ping = function () {
    return this.pool.get('/__heartbeat__')
  }

  // CREATE

  DB.prototype.createAccount = function (data) {
    log.trace(
      {
        op: 'DB.createAccount',
        uid: data && data.uid,
        email: data && data.email
      }
    )
    data.createdAt = data.verifierSetAt = Date.now()
    data.normalizedEmail = data.email.toLowerCase()
    return this.pool.put(
      '/account/' + data.uid,
      data
    )
    .then(
      function () {
        return data
      },
      function (err) {
        if (isRecordAlreadyExistsError(err)) {
          err = error.accountExists(data.email)
        }
        throw err
      }
    )
  }

  DB.prototype.createSessionToken = function (authToken) {
    log.trace({ op: 'DB.createSessionToken', uid: authToken && authToken.uid })
    return SessionToken.create(authToken)
      .then(
        function (sessionToken) {
          return this.pool.put(
            '/sessionToken/' + sessionToken.id,
            {
              tokenId: sessionToken.id,
              data: sessionToken.data,
              uid: sessionToken.uid,
              createdAt: sessionToken.createdAt,
              uaBrowser: sessionToken.uaBrowser,
              uaBrowserVersion: sessionToken.uaBrowserVersion,
              uaOS: sessionToken.uaOS,
              uaOSVersion: sessionToken.uaOSVersion,
              uaDeviceType: sessionToken.uaDeviceType,
              mustVerify: sessionToken.mustVerify,
              tokenVerificationId: sessionToken.tokenVerificationId
            }
          )
          .then(
            function () {
              return sessionToken
            }
          )
        }.bind(this)
      )
  }

  DB.prototype.createKeyFetchToken = function (authToken) {
    log.trace({ op: 'DB.createKeyFetchToken', uid: authToken && authToken.uid })
    return KeyFetchToken.create(authToken)
      .then(
        function (keyFetchToken) {
          return this.pool.put(
            '/keyFetchToken/' + keyFetchToken.id,
            {
              tokenId: keyFetchToken.id,
              authKey: keyFetchToken.authKey,
              uid: keyFetchToken.uid,
              keyBundle: keyFetchToken.keyBundle,
              createdAt: keyFetchToken.createdAt,
              tokenVerificationId: keyFetchToken.tokenVerificationId
            }
          )
          .then(
            function () {
              return keyFetchToken
            }
          )
        }.bind(this)
      )
  }

  DB.prototype.createPasswordForgotToken = function (emailRecord) {
    log.trace({ op: 'DB.createPasswordForgotToken', uid: emailRecord && emailRecord.uid })
    return PasswordForgotToken.create(emailRecord)
      .then(
        function (passwordForgotToken) {
          return this.pool.put(
            '/passwordForgotToken/' + passwordForgotToken.id,
            {
              tokenId: passwordForgotToken.id,
              data: passwordForgotToken.data,
              uid: passwordForgotToken.uid,
              passCode: passwordForgotToken.passCode,
              createdAt: passwordForgotToken.createdAt,
              tries: passwordForgotToken.tries
            }
          )
          .then(
            function () {
              return passwordForgotToken
            }
          )
        }.bind(this)
      )
  }

  DB.prototype.createPasswordChangeToken = function (data) {
    log.trace({ op: 'DB.createPasswordChangeToken', uid: data.uid })
    return PasswordChangeToken.create(data)
      .then(
        function (passwordChangeToken) {
          return this.pool.put(
            '/passwordChangeToken/' + passwordChangeToken.id,
            {
              tokenId: passwordChangeToken.id,
              data: passwordChangeToken.data,
              uid: passwordChangeToken.uid,
              createdAt: passwordChangeToken.createdAt
            }
          )
          .then(
            function () {
              return passwordChangeToken
            }
          )
        }.bind(this)
      )
  }

  // READ

  DB.prototype.checkPassword = function (uid, verifyHash) {
    log.trace({ op: 'DB.checkPassword', uid: uid, verifyHash: verifyHash })
    return this.pool.post('/account/' + uid + '/checkPassword',
      {
        'verifyHash': verifyHash
      })
      .then(
        function () {
          return true
        },
        function (err) {
          if (isIncorrectPasswordError(err)) {
            return false
          }
          throw err
        }
      )
  }

  DB.prototype.accountExists = function (email) {
    log.trace({ op: 'DB.accountExists', email: email })
    return this.pool.head('/emailRecord/' + hexEncode(email))
      .then(
        function () {
          return true
        },
        function (err) {
          if (err.statusCode === 404) {
            return false
          }
          throw err
        }
      )
  }

  DB.prototype.sessions = function (uid) {
    log.trace({ op: 'DB.sessions', uid: uid })
    const promises = [
      this.pool.get('/account/' + uid + '/sessions')
    ]

    if (this.redis) {
      promises.push(this.redis.getAsync(uid))
    }

    return P.all(promises)
      .spread((mysqlSessionTokens, redisTokens) => {
        if (MAX_AGE_SESSION_TOKEN_WITHOUT_DEVICE) {
          // Filter out any expired sessions
          mysqlSessionTokens = mysqlSessionTokens.filter(sessionToken => {
            if (sessionToken.deviceId) {
              return true
            }

            return sessionToken.createdAt > Date.now() - MAX_AGE_SESSION_TOKEN_WITHOUT_DEVICE
          })
        }
        // for each db session token, if there is a matching redis token
        // overwrite the properties of the db token with the redis token values
        const lastAccessTimeEnabled = features.isLastAccessTimeEnabledForUser(uid)
        const redisSessionTokens = redisTokens ? JSON.parse(redisTokens) : {}
        const sessions = mysqlSessionTokens.map((sessionToken) => {
          const id = sessionToken.tokenId
          const redisToken = redisSessionTokens[id]
          const mergedToken = Object.assign({}, sessionToken, redisToken, {
            // Map from the db's tokenId property to this repo's id property
            id
          })
          delete mergedToken.tokenId
          // Don't return potentially-stale lastAccessTime
          if (! lastAccessTimeEnabled) {
            mergedToken.lastAccessTime = null
          }
          return mergedToken
        })
        log.info({
          op: 'db.sessions.count',
          mysql: mysqlSessionTokens.length,
          redis: redisSessionTokens.length
        })
        return sessions
      })
  }

  DB.prototype.keyFetchToken = function (id) {
    log.trace({ op: 'DB.keyFetchToken', id: id })
    return this.pool.get('/keyFetchToken/' + id)
      .then(
        function (data) {
          return KeyFetchToken.fromId(id, data)
        },
        function (err) {
          err = wrapTokenNotFoundError(err)
          throw err
        }
      )
  }

  DB.prototype.keyFetchTokenWithVerificationStatus = function (id) {
    log.trace({ op: 'DB.keyFetchTokenWithVerificationStatus', id: id })
    return this.pool.get('/keyFetchToken/' + id + '/verified')
      .then(
        function (data) {
          return KeyFetchToken.fromId(id, data)
        },
        function (err) {
          err = wrapTokenNotFoundError(err)
          throw err
        }
      )
  }

  DB.prototype.accountResetToken = function (id) {
    log.trace({ op: 'DB.accountResetToken', id: id })
    return this.pool.get('/accountResetToken/' + id)
      .then(
        function (data) {
          return AccountResetToken.fromHex(data.tokenData, data)
        },
        function (err) {
          err = wrapTokenNotFoundError(err)
          throw err
        }
      )
  }

  DB.prototype.passwordForgotToken = function (id) {
    log.trace({ op: 'DB.passwordForgotToken', id: id })
    return this.pool.get('/passwordForgotToken/' + id)
      .then(
        function (data) {
          return PasswordForgotToken.fromHex(data.tokenData, data)
        },
        function (err) {
          err = wrapTokenNotFoundError(err)
          throw err
        }
      )
  }

  DB.prototype.passwordChangeToken = function (id) {
    log.trace({ op: 'DB.passwordChangeToken', id: id })
    return this.pool.get('/passwordChangeToken/' + id)
      .then(
        function (data) {
          return PasswordChangeToken.fromHex(data.tokenData, data)
        },
        function (err) {
          err = wrapTokenNotFoundError(err)
          throw err
        }
      )
  }

  DB.prototype.emailRecord = function (email) {
    log.trace({ op: 'DB.emailRecord', email: email })
    return this.pool.get('/emailRecord/' + hexEncode(email))
      .then(
        (body) => {
          return setAccountEmails.call(this, body)
        },
        (err) => {
          if (isNotFoundError(err)) {
            err = error.unknownAccount(email)
          }
          throw err
        }
      )
  }

  DB.prototype.accountRecord = function (email) {
    log.trace({op: 'DB.accountFromEmail', email: email})
    return this.pool.get('/email/' + hexEncode(email) + '/account')
      .then(
        (body) => {
          return setAccountEmails.call(this, body)
        },
        (err) => {
          if (isNotFoundError(err)) {
            // There is a possibility that this email exists on the account table (ex. deleted from emails table)
            // Lets check before throwing account not found.
            return this.emailRecord(email)
          }
          throw err
        }
      )
  }

  DB.prototype.setPrimaryEmail = function (uid, email) {
    log.trace({op: 'DB.accountFromEmail', email: email})
    return this.pool.post('/email/' + Buffer(email, 'utf8').toString('hex') + '/account/' + uid)
      .then(
        function (body) {
          return body
        },
        function (err) {
          if (isNotFoundError(err)) {
            err = error.unknownAccount(email)
          }
          throw err
        }
      )
  }

  DB.prototype.account = function (uid) {
    log.trace({op: 'DB.account', uid: uid})
    return this.pool.get('/account/' + uid)
      .then((body) => {
        body.emailVerified = !! body.emailVerified

        return setAccountEmails.call(this, body)
      }, (err) => {
        if (isNotFoundError(err)) {
          err = error.unknownAccount()
        }
        throw err
      })
  }

  DB.prototype.devices = function (uid) {
    log.trace({ op: 'DB.devices', uid: uid })

    if (! uid) {
      return P.reject(error.unknownAccount())
    }

    const promises = [
      this.pool.get('/account/' + uid + '/devices')
    ]

    if (this.redis) {
      promises.push(this.redis.getAsync(uid))
    }
    return P.all(promises)
      .spread((devices, redisTokens) => {
        const redisSessionTokens = redisTokens ? JSON.parse(redisTokens) : {}
        log.info({
          op: 'db.devices.redisSessionTokens',
          hasRedisTokens: !! redisSessionTokens.length,
          numRedisTokens: redisSessionTokens.length
        })
        // for each device, if there is a redis token with a matching tokenId,
        // overwrite device's ua properties and lastAccessTime with redis token values
        const lastAccessTimeEnabled = features.isLastAccessTimeEnabledForUser(uid)
        return devices.map(device => {
          const token = redisSessionTokens[device.sessionTokenId]
          const mergedInfo = Object.assign({}, device, token)
          return {
            id: device.id,
            sessionToken: device.sessionTokenId,
            lastAccessTime: lastAccessTimeEnabled ? mergedInfo.lastAccessTime : null,
            location: mergedInfo.location,
            name: device.name,
            type: device.type,
            pushCallback: device.callbackURL,
            pushPublicKey: device.callbackPublicKey,
            pushAuthKey: device.callbackAuthKey,
            pushEndpointExpired: !! device.callbackIsExpired,
            uaBrowser: mergedInfo.uaBrowser,
            uaBrowserVersion: mergedInfo.uaBrowserVersion,
            uaOS: mergedInfo.uaOS,
            uaOSVersion: mergedInfo.uaOSVersion,
            uaDeviceType: mergedInfo.uaDeviceType,
            uaFormFactor: mergedInfo.uaFormFactor
          }
        })
      })
      .catch(err =>{
        if (isNotFoundError(err)) {
          throw error.unknownAccount()
        }
        throw err
      })
  }

  DB.prototype.sessionToken = function (id) {
    log.trace({ op: 'DB.sessionToken', id: id })
    return this.pool.get('/sessionToken/' + id + '/device')
    .then(
      function (data) {
        return SessionToken.fromHex(data.tokenData, data)
      },
      function (err) {
        err = wrapTokenNotFoundError(err)
        throw err
      }
    )
  }

  // UPDATE

  DB.prototype.updatePasswordForgotToken = function (token) {
    log.trace({ op: 'DB.udatePasswordForgotToken', uid: token && token.uid })
    return this.pool.post(
      '/passwordForgotToken/' + token.id + '/update',
      {
        tries: token.tries
      }
    )
  }

  DB.prototype.updateSessionToken = function (token, ip, geo) {
    log.trace({ op: 'DB.updateSessionToken', uid: token && token.uid })

    const uid = token.uid
    if (! this.redis || ! features.isLastAccessTimeEnabledForUser(uid)) {
      return P.resolve()
    }

    const newToken = {
      tokenId: token.id,
      uid: uid,
      uaBrowser: token.uaBrowser,
      uaBrowserVersion: token.uaBrowserVersion,
      uaOS: token.uaOS,
      uaOSVersion: token.uaOSVersion,
      uaDeviceType: token.uaDeviceType,
      uaFormFactor: token.uaFormFactor,
      lastAccessTime: token.lastAccessTime,
      createdAt: token.createdAt
    }
    let sessionTokens
    return geo
    .then((res) => {
      if (res.location) {
        newToken.location = {
<<<<<<< HEAD
          city: res.location.city,
          country: res.location.country,
=======
          country: res.location.country,
          countryCode: res.location.countryCode,
>>>>>>> b18079f9
          state: res.location.state,
          stateCode: res.location.stateCode
        }
      }
    })
    .catch(err => {
      newToken.location = null
    })
    // get the object of session tokens associated with the given uid
    .then(() => this.redis.getAsync(uid))
    .then(res => {
      // update the hash with the new token
      sessionTokens = res ? JSON.parse(res) : {}
      sessionTokens[token.id] = newToken
      return sessionTokens
    })
    .then(() => {
      return this.redis.setAsync(uid, JSON.stringify(sessionTokens))
    })
    .then(() => sessionTokens)
  }

  DB.prototype.createDevice = function (uid, sessionTokenId, deviceInfo) {
    log.trace({ op: 'DB.createDevice', uid: uid, id: deviceInfo.id })

    return random.hex(16)
      .then(id => {
        deviceInfo.id = id
        deviceInfo.createdAt = Date.now()
        return this.pool.put(
          '/account/' + uid +
          '/device/' + deviceInfo.id,
          {
            sessionTokenId: sessionTokenId,
            createdAt: deviceInfo.createdAt,
            name: deviceInfo.name,
            type: deviceInfo.type,
            callbackURL: deviceInfo.pushCallback,
            callbackPublicKey: deviceInfo.pushPublicKey,
            callbackAuthKey: deviceInfo.pushAuthKey
          }
        )
      })
      .then(
        () => {
          deviceInfo.pushEndpointExpired = false
          return deviceInfo
        },
        err => {
          if (isRecordAlreadyExistsError(err)) {
            return this.devices(uid)
              .then(
                // It's possible (but extraordinarily improbable) that we generated
                // a duplicate device id, so check the devices for this account. If
                // we find a duplicate, retry with a new id. If we don't find one,
                // the problem was caused by the unique sessionToken constraint so
                // return an appropriate error.
                devices => {
                  let conflictingDeviceId

                  const isDuplicateDeviceId = devices.reduce((is, device) => {
                    if (is || device.id === deviceInfo.id) {
                      return true
                    }

                    if (device.sessionToken === sessionTokenId) {
                      conflictingDeviceId = device.id
                    }
                  }, false)

                  if (isDuplicateDeviceId) {
                    return this.createDevice(uid, sessionTokenId, deviceInfo)
                  }

                  throw error.deviceSessionConflict(conflictingDeviceId)
                }
              )
          }
          throw err
        }
      )
  }

  DB.prototype.updateDevice = function (uid, sessionTokenId, deviceInfo) {
    log.trace({ op: 'DB.updateDevice', uid: uid, id: deviceInfo.id })
    return this.pool.post(
      '/account/' + uid +
      '/device/' + deviceInfo.id + '/update',
      {
        sessionTokenId: sessionTokenId,
        name: deviceInfo.name,
        type: deviceInfo.type,
        callbackURL: deviceInfo.pushCallback,
        callbackPublicKey: deviceInfo.pushPublicKey,
        callbackAuthKey: deviceInfo.pushAuthKey,
        callbackIsExpired: !! deviceInfo.pushEndpointExpired
      }
    )
    .then(
      () => deviceInfo,
      err => {
        if (isNotFoundError(err)) {
          throw error.unknownDevice()
        }
        if (isRecordAlreadyExistsError(err)) {
          // Identify the conflicting device in the error response,
          // to save a server round-trip for the client.
          return this.devices(uid)
            .then(devices => {
              let conflictingDeviceId
              devices.some(device => {
                if (device.sessionToken === sessionTokenId) {
                  conflictingDeviceId = device.id
                  return true
                }
              })
              throw error.deviceSessionConflict(conflictingDeviceId)
            })
        }
        throw err
      }
    )
  }

  // DELETE

  DB.prototype.deleteAccount = function (authToken) {
    log.trace({ op: 'DB.deleteAccount', uid: authToken && authToken.uid })
    const promises = [this.pool.del('/account/' + authToken.uid)]
    if (this.redis) {
      promises.push(this.redis.del(authToken.uid))
    }
    return P.all(promises)
  }

  DB.prototype.deleteSessionToken = function (sessionToken) {
    const uid = sessionToken && sessionToken.uid
    log.trace(
      {
        op: 'DB.deleteSessionToken',
        id: sessionToken && sessionToken.id,
        uid: uid
      }
    )
    const promises = [this.pool.del('/sessionToken/' + sessionToken.id)]
    if (this.redis) {
      promises.push(this.redis.getAsync(uid))
    }
    return P.all(promises)
      .spread((deleteRes, redisTokens) => {
        if (this.redis) {
          const redisSessionTokens = redisTokens ? JSON.parse(redisTokens) : {}
          delete redisSessionTokens[sessionToken.id]
          return this.redis.setAsync(uid, JSON.stringify(redisSessionTokens))
        }
        return deleteRes
      })
  }

  DB.prototype.deleteKeyFetchToken = function (keyFetchToken) {
    log.trace(
      {
        op: 'DB.deleteKeyFetchToken',
        id: keyFetchToken && keyFetchToken.id,
        uid: keyFetchToken && keyFetchToken.uid
      }
    )
    return this.pool.del('/keyFetchToken/' + keyFetchToken.id)
  }

  DB.prototype.deleteAccountResetToken = function (accountResetToken) {
    log.trace(
      {
        op: 'DB.deleteAccountResetToken',
        id: accountResetToken && accountResetToken.id,
        uid: accountResetToken && accountResetToken.uid
      }
    )
    return this.pool.del('/accountResetToken/' + accountResetToken.id)
  }

  DB.prototype.deletePasswordForgotToken = function (passwordForgotToken) {
    log.trace(
      {
        op: 'DB.deletePasswordForgotToken',
        id: passwordForgotToken && passwordForgotToken.id,
        uid: passwordForgotToken && passwordForgotToken.uid
      }
    )
    return this.pool.del('/passwordForgotToken/' + passwordForgotToken.id)
  }

  DB.prototype.deletePasswordChangeToken = function (passwordChangeToken) {
    log.trace(
      {
        op: 'DB.deletePasswordChangeToken',
        id: passwordChangeToken && passwordChangeToken.id,
        uid: passwordChangeToken && passwordChangeToken.uid
      }
    )
    return this.pool.del('/passwordChangeToken/' + passwordChangeToken.id)
  }

  DB.prototype.deleteDevice = function (uid, deviceId) {
    log.trace(
      {
        op: 'DB.deleteDevice',
        id: deviceId,
        uid: uid
      }
    )
    return this.pool.del(
      '/account/' + uid + '/device/' + deviceId
    )
    .catch(
      function (err) {
        if (isNotFoundError(err)) {
          throw error.unknownDevice()
        }
        throw err
      }
    )
  }

  DB.prototype.deviceFromTokenVerificationId = function (uid, tokenVerificationId) {
    log.trace(
      {
        op: 'DB.deviceFromTokenVerificationId',
        uid: uid,
        tokenVerificationId: tokenVerificationId
      }
    )
    return this.pool.get(
      '/account/' + uid + '/tokens/' + tokenVerificationId + '/device'
    )
    .catch(
      function (err) {
        if (isNotFoundError(err)) {
          throw error.unknownDevice()
        }
        throw err
      }
    )
  }

  // BATCH

  DB.prototype.resetAccount = function (accountResetToken, data) {
    log.trace({ op: 'DB.resetAccount', uid: accountResetToken && accountResetToken.uid })
    data.verifierSetAt = Date.now()
    const promises = [this.pool.post(
      '/account/' + accountResetToken.uid + '/reset',
      data
    )]
    if (this.redis) {
      promises.push(this.redis.del(accountResetToken.uid))
    }
    return P.all(promises)
  }

  DB.prototype.verifyEmail = function (account, emailCode) {
    log.trace({
      op: 'DB.verifyEmail',
      uid: account && account.uid,
      emailCode: emailCode
    })
    return this.pool.post('/account/' + account.uid + '/verifyEmail/' + emailCode)
  }

  DB.prototype.verifyTokens = function (tokenVerificationId, accountData) {
    log.trace({ op: 'DB.verifyTokens', tokenVerificationId: tokenVerificationId })
    return this.pool.post(
      '/tokens/' + tokenVerificationId + '/verify',
      { uid: accountData.uid }
    )
    .then(
      function (body) {
        return body
      },
      function (err) {
        if (isNotFoundError(err)) {
          err = error.invalidVerificationCode()
        }
        throw err
      }
    )
  }

  DB.prototype.forgotPasswordVerified = function (passwordForgotToken) {
    log.trace({ op: 'DB.forgotPasswordVerified', uid: passwordForgotToken && passwordForgotToken.uid })
    return AccountResetToken.create({ uid: passwordForgotToken.uid })
      .then(
        function (accountResetToken) {
          return this.pool.post(
            '/passwordForgotToken/' + passwordForgotToken.id + '/verified',
            {
              tokenId: accountResetToken.id,
              data: accountResetToken.data,
              uid: accountResetToken.uid,
              createdAt: accountResetToken.createdAt
            }
          )
          .then(
            function () {
              return accountResetToken
            }
          )
        }.bind(this)
      )
  }

  DB.prototype.updateLocale = function (uid, locale) {
    log.trace({ op: 'DB.updateLocale', uid: uid, locale: locale })
    return this.pool.post(
      '/account/' + uid + '/locale',
      { locale: locale }
    )
  }

  // VERIFICATION REMINDERS

  DB.prototype.createVerificationReminder = function (reminderData) {
    log.trace({
      op: 'DB.createVerificationReminder',
      reminderData: reminderData
    })

    return this.pool.post('/verificationReminders', reminderData)
  }

  DB.prototype.deleteVerificationReminder = function (reminderData) {
    log.trace({
      op: 'DB.deleteVerificationReminder',
      reminderData: reminderData
    })

    return this.pool.del('/verificationReminders', reminderData)
  }

  DB.prototype.securityEvent = function (event) {
    log.trace({
      op: 'DB.securityEvent',
      securityEvent: event
    })

    return this.pool.post('/securityEvents', event)
  }

  DB.prototype.securityEvents = function (params) {
    log.trace({
      op: 'DB.securityEvents',
      params: params
    })

    return this.pool.get('/securityEvents/' + params.uid + '/ip/' + params.ipAddr)
  }

  DB.prototype.createUnblockCode = function (uid) {
    log.trace({
      op: 'DB.createUnblockCode',
      uid: uid
    })
    return UnblockCode()
      .then(
        (unblock) => {
          return this.pool.put('/account/' + uid + '/unblock/' + unblock)
            .then(
              () => {
                return unblock
              },
              (err) => {
                // duplicates should be super rare, but it's feasible that a
                // uid already has an existing unblockCode. Just try again.
                if (isRecordAlreadyExistsError(err)) {
                  log.error({
                    op: 'DB.createUnblockCode.duplicate',
                    err: err,
                    uid: uid
                  })
                  return this.createUnblockCode(uid)
                }
                throw err
              }
            )
        }
      )
  }

  DB.prototype.consumeUnblockCode = function (uid, code) {
    log.trace({
      op: 'DB.consumeUnblockCode',
      uid: uid
    })
    return this.pool.del('/account/' + uid + '/unblock/' + code)
      .catch(
        function (err) {
          if (isNotFoundError(err)) {
            throw error.invalidUnblockCode()
          }
          throw err
        }
      )
  }

  DB.prototype.createEmailBounce = function (bounceData) {
    log.trace({
      op: 'DB.createEmailBounce',
      bouceData: bounceData
    })

    return this.pool.post('/emailBounces', bounceData)
  }

  DB.prototype.emailBounces = function (email) {
    log.trace({
      op: 'DB.emailBounces',
      email: email
    })

    return this.pool.get('/emailBounces/' + hexEncode(email))
  }

  DB.prototype.accountEmails = function (uid) {
    log.trace({
      op: 'DB.accountEmails',
      uid: uid
    })

    return this.pool.get('/account/' + uid + '/emails')
  }

  DB.prototype.getSecondaryEmail = function (email) {
    log.trace({
      op: 'DB.getSecondaryEmail',
      email: email
    })

    return this.pool.get('/email/' + hexEncode(email))
      .catch((err) => {
        if (isNotFoundError(err)) {
          throw error.unknownSecondaryEmail()
        }
        throw err
      })
  }

  DB.prototype.createEmail = function (uid, emailData) {
    log.trace({
      email: emailData.email,
      op: 'DB.createEmail',
      uid: emailData.uid
    })

    return this.pool.post('/account/' + uid + '/emails', emailData)
      .catch(
        function (err) {
          if (isEmailAlreadyExistsError(err)) {
            throw error.emailExists()
          }
          throw err
        }
      )
  }

  DB.prototype.deleteEmail = function (uid, email) {
    log.trace({
      op: 'DB.deleteEmail',
      uid: uid
    })

    return this.pool.del('/account/' + uid + '/emails/' + email)
      .catch(
        function (err) {
          if (isEmailDeletePrimaryError(err)) {
            throw error.cannotDeletePrimaryEmail()
          }
          throw err
        }
      )
  }

  DB.prototype.createSigninCode = function (uid, flowId) {
    log.trace({ op: 'DB.createSigninCode' })

    return random.hex(config.signinCodeSize)
      .then(code => {
        const data = { uid, createdAt: Date.now(), flowId }
        return this.pool.put(`/signinCodes/${code}`, data)
          .then(() => code, err => {
            if (isRecordAlreadyExistsError(err)) {
              log.warn({ op: 'DB.createSigninCode.duplicate' })
              return this.createSigninCode(uid)
            }

            throw err
          })
      })
  }

  DB.prototype.consumeSigninCode = function (code) {
    log.trace({ op: 'DB.consumeSigninCode', code })

    return this.pool.post(`/signinCodes/${code}/consume`)
      .catch(err => {
        if (isNotFoundError(err)) {
          throw error.invalidSigninCode()
        }

        throw err
      })
  }

  DB.prototype.resetAccountTokens = function (uid) {
    log.trace({ op: 'DB.resetAccountTokens', uid })

    return this.pool.post(`/account/${uid}/resetTokens`)
  }

  function wrapTokenNotFoundError (err) {
    if (isNotFoundError(err)) {
      err = error.invalidToken('The authentication token could not be found')
    }
    return err
  }

  function hexEncode(str) {
    return Buffer(str, 'utf8').toString('hex')
  }

  return DB
}

// Note that these errno's are defined in the fxa-auth-db-mysql repo
// and don't necessarily match the errnos in this repo...

function isRecordAlreadyExistsError (err) {
  return err.statusCode === 409 && err.errno === 101
}

function isIncorrectPasswordError (err) {
  return err.statusCode === 400 && err.errno === 103
}

function isNotFoundError (err) {
  return err.statusCode === 404 && err.errno === 116
}

function isEmailAlreadyExistsError (err) {
  return err.statusCode === 409 && err.errno === 101
}

function isEmailDeletePrimaryError (err) {
  return err.statusCode === 400 && err.errno === 136
}<|MERGE_RESOLUTION|>--- conflicted
+++ resolved
@@ -541,13 +541,9 @@
     .then((res) => {
       if (res.location) {
         newToken.location = {
-<<<<<<< HEAD
           city: res.location.city,
           country: res.location.country,
-=======
-          country: res.location.country,
           countryCode: res.location.countryCode,
->>>>>>> b18079f9
           state: res.location.state,
           stateCode: res.location.stateCode
         }
