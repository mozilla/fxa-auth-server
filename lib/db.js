/* This Source Code Form is subject to the terms of the Mozilla Public
 * License, v. 2.0. If a copy of the MPL was not distributed with this
 * file, You can obtain one at http://mozilla.org/MPL/2.0/. */

'use strict'

const error = require('./error')
const P = require('./promise')
const Pool = require('./pool')
const random = require('./crypto/random')

// To save space in Redis, we serialise session token updates as arrays using
// fixed property indices, thereby not encoding any property names. The order
// of those properties is defined here in REDIS_SESSION_TOKEN_PROPERTIES and
// REDIS_SESSION_TOKEN_LOCATION_PROPERTIES. Note that, to maintain backwards
// compatibility, any future changes to these constants may only append items
// to the end of each array. There's no safe way to change the array index for
// any property, without introducing an explicit migration process for our Redis
// instance.
const REDIS_SESSION_TOKEN_PROPERTIES = [
  'lastAccessTime', 'location', 'uaBrowser', 'uaBrowserVersion',
  'uaOS', 'uaOSVersion', 'uaDeviceType', 'uaFormFactor'
]

const REDIS_SESSION_TOKEN_LOCATION_INDEX = REDIS_SESSION_TOKEN_PROPERTIES.indexOf('location')

const REDIS_SESSION_TOKEN_LOCATION_PROPERTIES = [
  'city', 'state', 'stateCode', 'country', 'countryCode'
]

module.exports = (
  config,
  log,
  Token,
  UnblockCode
  ) => {

  const features = require('./features')(config)
  const redis = require('./redis')(config.redis, log)
  const {
    SessionToken,
    KeyFetchToken,
    AccountResetToken,
    PasswordForgotToken,
    PasswordChangeToken
  } = Token
  const MAX_AGE_SESSION_TOKEN_WITHOUT_DEVICE = config.tokenLifetimes.sessionTokenWithoutDevice
  const { enabled: TOKEN_PRUNING_ENABLED, maxAge: TOKEN_PRUNING_MAX_AGE } = config.tokenPruning

  function setAccountEmails(account) {
    return this.accountEmails(account.uid)
      .then((emails) => {
        account.emails = emails

        // Set primary email on account object
        account.emails.forEach((item) => {
          item.isVerified = !! item.isVerified
          item.isPrimary = !! item.isPrimary

          if (item.isPrimary) {
            account.primaryEmail = item
          }
        })

        return account
      })
  }

  function DB(options) {
    let pooleeOptions = {}
    if (config && config.db && config.db.poolee) {
      pooleeOptions = config.db.poolee
    }

    this.pool = new Pool(options.url, pooleeOptions)
  }

  DB.connect = function (options) {
    return P.resolve(new DB(options))
  }

  DB.prototype.close = function () {
    return P.resolve(this.pool.close())
  }

  DB.prototype.ping = function () {
    return this.pool.get('/__heartbeat__')
  }

  // CREATE

  DB.prototype.createAccount = function (data) {
    log.trace(
      {
        op: 'DB.createAccount',
        uid: data && data.uid,
        email: data && data.email
      }
    )
    data.createdAt = data.verifierSetAt = Date.now()
    data.normalizedEmail = data.email.toLowerCase()
    return this.pool.put(
      '/account/' + data.uid,
      data
    )
    .then(
      function () {
        return data
      },
      function (err) {
        if (isRecordAlreadyExistsError(err)) {
          err = error.accountExists(data.email)
        }
        throw err
      }
    )
  }

  DB.prototype.createSessionToken = function (authToken) {
    log.trace({ op: 'DB.createSessionToken', uid: authToken && authToken.uid })
    return SessionToken.create(authToken)
      .then(
        function (sessionToken) {
          return this.pool.put(
            '/sessionToken/' + sessionToken.id,
            {
              tokenId: sessionToken.id,
              data: sessionToken.data,
              uid: sessionToken.uid,
              createdAt: sessionToken.createdAt,
              uaBrowser: sessionToken.uaBrowser,
              uaBrowserVersion: sessionToken.uaBrowserVersion,
              uaOS: sessionToken.uaOS,
              uaOSVersion: sessionToken.uaOSVersion,
              uaDeviceType: sessionToken.uaDeviceType,
              mustVerify: sessionToken.mustVerify,
              tokenVerificationId: sessionToken.tokenVerificationId,
              tokenVerificationCode: sessionToken.tokenVerificationCode,
              tokenVerificationCodeExpiresAt: sessionToken.tokenVerificationCodeExpiresAt
            }
          )
          .then(
            function () {
              return sessionToken
            }
          )
        }.bind(this)
      )
  }

  DB.prototype.createKeyFetchToken = function (authToken) {
    log.trace({ op: 'DB.createKeyFetchToken', uid: authToken && authToken.uid })
    return KeyFetchToken.create(authToken)
      .then(
        function (keyFetchToken) {
          return this.pool.put(
            '/keyFetchToken/' + keyFetchToken.id,
            {
              tokenId: keyFetchToken.id,
              authKey: keyFetchToken.authKey,
              uid: keyFetchToken.uid,
              keyBundle: keyFetchToken.keyBundle,
              createdAt: keyFetchToken.createdAt,
              tokenVerificationId: keyFetchToken.tokenVerificationId
            }
          )
          .then(
            function () {
              return keyFetchToken
            }
          )
        }.bind(this)
      )
  }

  DB.prototype.createPasswordForgotToken = function (emailRecord) {
    log.trace({ op: 'DB.createPasswordForgotToken', uid: emailRecord && emailRecord.uid })
    return PasswordForgotToken.create(emailRecord)
      .then(
        function (passwordForgotToken) {
          return this.pool.put(
            '/passwordForgotToken/' + passwordForgotToken.id,
            {
              tokenId: passwordForgotToken.id,
              data: passwordForgotToken.data,
              uid: passwordForgotToken.uid,
              passCode: passwordForgotToken.passCode,
              createdAt: passwordForgotToken.createdAt,
              tries: passwordForgotToken.tries
            }
          )
          .then(
            function () {
              return passwordForgotToken
            }
          )
        }.bind(this)
      )
  }

  DB.prototype.createPasswordChangeToken = function (data) {
    log.trace({ op: 'DB.createPasswordChangeToken', uid: data.uid })
    return PasswordChangeToken.create(data)
      .then(
        function (passwordChangeToken) {
          return this.pool.put(
            '/passwordChangeToken/' + passwordChangeToken.id,
            {
              tokenId: passwordChangeToken.id,
              data: passwordChangeToken.data,
              uid: passwordChangeToken.uid,
              createdAt: passwordChangeToken.createdAt
            }
          )
          .then(
            function () {
              return passwordChangeToken
            }
          )
        }.bind(this)
      )
  }

  // READ

  DB.prototype.checkPassword = function (uid, verifyHash) {
    log.trace({ op: 'DB.checkPassword', uid: uid, verifyHash: verifyHash })
    return this.pool.post('/account/' + uid + '/checkPassword',
      {
        'verifyHash': verifyHash
      })
      .then(
        function () {
          return true
        },
        function (err) {
          if (isIncorrectPasswordError(err)) {
            return false
          }
          throw err
        }
      )
  }

  DB.prototype.accountExists = function (email) {
    log.trace({ op: 'DB.accountExists', email: email })
    return this.accountRecord(email)
      .then(
        function () {
          return true
        },
        function (err) {
          if (err.errno === error.ERRNO.ACCOUNT_UNKNOWN) {
            return false
          }
          throw err
        }
      )
  }

  DB.prototype.sessions = function (uid) {
    log.trace({ op: 'DB.sessions', uid: uid })
    const promises = [
      this.pool.get('/account/' + uid + '/sessions')
        .then(sessionTokens => {
          if (! MAX_AGE_SESSION_TOKEN_WITHOUT_DEVICE) {
            return sessionTokens
          }

          const expiredSessionTokens = []

          // Filter out any expired sessions
          sessionTokens = sessionTokens.filter(sessionToken => {
            if (sessionToken.deviceId) {
              return true
            }

            if (sessionToken.createdAt > Date.now() - MAX_AGE_SESSION_TOKEN_WITHOUT_DEVICE) {
              return true
            }

            expiredSessionTokens.push(Object.assign({}, sessionToken, { id: sessionToken.tokenId }))
            return false
          })

          if (expiredSessionTokens.length === 0) {
            return sessionTokens
          }

          return this.pruneSessionTokens(uid, expiredSessionTokens)
            .catch(() => {})
            .then(() => sessionTokens)
        })
    ]
    let isRedisOk = true

    if (redis) {
      promises.push(
        safeRedisGet(uid)
          .then(result => {
            if (result === false) {
              // Ensure that we don't return lastAccessTime if redis is down
              isRedisOk = false
            }
            return unpackTokensFromRedis(result)
          })
      )
    }

    return P.all(promises)
      .spread((mysqlSessionTokens, redisSessionTokens = {}) => {
        // for each db session token, if there is a matching redis token
        // overwrite the properties of the db token with the redis token values
        const lastAccessTimeEnabled = isRedisOk && features.isLastAccessTimeEnabledForUser(uid)
        const sessions = mysqlSessionTokens.map((sessionToken) => {
          const id = sessionToken.tokenId
          const redisToken = redisSessionTokens[id]
          const mergedToken = Object.assign({}, sessionToken, redisToken, {
            // Map from the db's tokenId property to this repo's id property
            id
          })
          delete mergedToken.tokenId
          // Don't return potentially-stale lastAccessTime
          if (! lastAccessTimeEnabled) {
            mergedToken.lastAccessTime = null
          }
          return mergedToken
        })
        log.info({
          op: 'db.sessions.count',
          mysql: mysqlSessionTokens.length,
          redis: redisSessionTokens.length
        })
        return sessions
      })
  }

  DB.prototype.keyFetchToken = function (id) {
    log.trace({ op: 'DB.keyFetchToken', id: id })
    return this.pool.get('/keyFetchToken/' + id)
      .then(
        function (data) {
          return KeyFetchToken.fromId(id, data)
        },
        function (err) {
          err = wrapTokenNotFoundError(err)
          throw err
        }
      )
  }

  DB.prototype.keyFetchTokenWithVerificationStatus = function (id) {
    log.trace({ op: 'DB.keyFetchTokenWithVerificationStatus', id: id })
    return this.pool.get('/keyFetchToken/' + id + '/verified')
      .then(
        function (data) {
          return KeyFetchToken.fromId(id, data)
        },
        function (err) {
          err = wrapTokenNotFoundError(err)
          throw err
        }
      )
  }

  DB.prototype.accountResetToken = function (id) {
    log.trace({ op: 'DB.accountResetToken', id: id })
    return this.pool.get('/accountResetToken/' + id)
      .then(
        function (data) {
          return AccountResetToken.fromHex(data.tokenData, data)
        },
        function (err) {
          err = wrapTokenNotFoundError(err)
          throw err
        }
      )
  }

  DB.prototype.passwordForgotToken = function (id) {
    log.trace({ op: 'DB.passwordForgotToken', id: id })
    return this.pool.get('/passwordForgotToken/' + id)
      .then(
        function (data) {
          return PasswordForgotToken.fromHex(data.tokenData, data)
        },
        function (err) {
          err = wrapTokenNotFoundError(err)
          throw err
        }
      )
  }

  DB.prototype.passwordChangeToken = function (id) {
    log.trace({ op: 'DB.passwordChangeToken', id: id })
    return this.pool.get('/passwordChangeToken/' + id)
      .then(
        function (data) {
          return PasswordChangeToken.fromHex(data.tokenData, data)
        },
        function (err) {
          err = wrapTokenNotFoundError(err)
          throw err
        }
      )
  }

  DB.prototype.emailRecord = function (email) {
    log.trace({ op: 'DB.emailRecord', email: email })
    return this.pool.get('/emailRecord/' + hexEncode(email))
      .then(
        (body) => {
          return setAccountEmails.call(this, body)
        },
        (err) => {
          if (isNotFoundError(err)) {
            err = error.unknownAccount(email)
          }
          throw err
        }
      )
  }

  DB.prototype.accountRecord = function (email) {
    log.trace({op: 'DB.accountFromEmail', email: email})
    return this.pool.get('/email/' + hexEncode(email) + '/account')
      .then(
        (body) => {
          return setAccountEmails.call(this, body)
        },
        (err) => {
          if (isNotFoundError(err)) {
            // There is a possibility that this email exists on the account table (ex. deleted from emails table)
            // Lets check before throwing account not found.
            return this.emailRecord(email)
          }
          throw err
        }
      )
  }

  DB.prototype.setPrimaryEmail = function (uid, email) {
    log.trace({op: 'DB.accountFromEmail', email: email})
    return this.pool.post('/email/' + Buffer(email, 'utf8').toString('hex') + '/account/' + uid)
      .then(
        function (body) {
          return body
        },
        function (err) {
          if (isNotFoundError(err)) {
            err = error.unknownAccount(email)
          }
          throw err
        }
      )
  }

  DB.prototype.account = function (uid) {
    log.trace({op: 'DB.account', uid: uid})
    return this.pool.get('/account/' + uid)
      .then((body) => {
        body.emailVerified = !! body.emailVerified

        return setAccountEmails.call(this, body)
      }, (err) => {
        if (isNotFoundError(err)) {
          err = error.unknownAccount()
        }
        throw err
      })
  }

  DB.prototype.devices = function (uid) {
    log.trace({ op: 'DB.devices', uid: uid })

    if (! uid) {
      return P.reject(error.unknownAccount())
    }

    const promises = [
      this.pool.get('/account/' + uid + '/devices')
    ]
    let isRedisOk = true

    if (redis) {
      promises.push(
        safeRedisGet(uid)
          .then(result => {
            if (result === false) {
              // Ensure that we don't return lastAccessTime if redis is down
              isRedisOk = false
            }
            return unpackTokensFromRedis(result)
          })
      )
    }
    return P.all(promises)
      .spread((devices, redisSessionTokens = {}) => {
        // for each device, if there is a redis token with a matching tokenId,
        // overwrite device's ua properties and lastAccessTime with redis token values
        const lastAccessTimeEnabled = isRedisOk && features.isLastAccessTimeEnabledForUser(uid)
        return devices.map(device => {
          const token = redisSessionTokens[device.sessionTokenId]
          const mergedInfo = Object.assign({}, device, token)
          return {
            id: device.id,
            sessionToken: device.sessionTokenId,
            lastAccessTime: lastAccessTimeEnabled ? mergedInfo.lastAccessTime : null,
            location: mergedInfo.location,
            name: device.name,
            type: device.type,
            pushCallback: device.callbackURL,
            pushPublicKey: device.callbackPublicKey,
            pushAuthKey: device.callbackAuthKey,
            pushEndpointExpired: !! device.callbackIsExpired,
            uaBrowser: mergedInfo.uaBrowser,
            uaBrowserVersion: mergedInfo.uaBrowserVersion,
            uaOS: mergedInfo.uaOS,
            uaOSVersion: mergedInfo.uaOSVersion,
            uaDeviceType: mergedInfo.uaDeviceType,
            uaFormFactor: mergedInfo.uaFormFactor
          }
        })
      })
      .catch(err =>{
        if (isNotFoundError(err)) {
          throw error.unknownAccount()
        }
        throw err
      })
  }

  DB.prototype.sessionToken = function (id) {
    log.trace({ op: 'DB.sessionToken', id: id })
    return this.pool.get('/sessionToken/' + id + '/device')
    .then(
      function (data) {
        return SessionToken.fromHex(data.tokenData, data)
      },
      function (err) {
        err = wrapTokenNotFoundError(err)
        throw err
      }
    )
  }

  // UPDATE

  DB.prototype.updatePasswordForgotToken = function (token) {
    log.trace({ op: 'DB.udatePasswordForgotToken', uid: token && token.uid })
    return this.pool.post(
      '/passwordForgotToken/' + token.id + '/update',
      {
        tries: token.tries
      }
    )
  }

  DB.prototype.updateSessionToken = function (token, geo) {
    const { id, uid } = token

    log.trace({ op: 'DB.updateSessionToken', id, uid })

    if (! redis || ! features.isLastAccessTimeEnabledForUser(uid)) {
      return P.resolve()
    }

    return redis.update(uid, sessionTokens => {
      let location
      if (geo && geo.location) {
        location = {
          city: geo.location.city,
          country: geo.location.country,
          countryCode: geo.location.countryCode,
          state: geo.location.state,
          stateCode: geo.location.stateCode
        }
      }

<<<<<<< HEAD
      sessionTokens = unpackTokensFromRedis(sessionTokens)

      sessionTokens[id] = {
        lastAccessTime: token.lastAccessTime,
        location,
        uaBrowser: token.uaBrowser,
        uaBrowserVersion: token.uaBrowserVersion,
        uaDeviceType: token.uaDeviceType,
        uaFormFactor: token.uaFormFactor,
        uaOS: token.uaOS,
        uaOSVersion: token.uaOSVersion,
      }

      return JSON.stringify(packTokensForRedis(sessionTokens))
    })
=======
        return packTokensForRedis(sessionTokens)
      }))
>>>>>>> 1b2d1d95
  }

  DB.prototype.pruneSessionTokens = function (uid, sessionTokens) {
    log.trace({ op: 'DB.pruneSessionTokens', uid, tokenCount: sessionTokens.length })

    if (! redis || ! TOKEN_PRUNING_ENABLED || ! features.isLastAccessTimeEnabledForUser(uid)) {
      return P.resolve()
    }

    const tokenIds = sessionTokens
      .filter(token => token.createdAt <= Date.now() - TOKEN_PRUNING_MAX_AGE)
      .map(token => token.id)

    if (tokenIds.length === 0) {
      return P.resolve()
    }

    return redis.update(uid, sessionTokens => {
      if (! sessionTokens) {
        return
      }

      sessionTokens = unpackTokensFromRedis(sessionTokens)

      tokenIds.forEach(id => delete sessionTokens[id])

      if (Object.keys(sessionTokens).length > 0) {
        return packTokensForRedis(sessionTokens)
      }
    })
  }

  DB.prototype.createDevice = function (uid, sessionTokenId, deviceInfo) {
    log.trace({ op: 'DB.createDevice', uid: uid, id: deviceInfo.id })

    return random.hex(16)
      .then(id => {
        deviceInfo.id = id
        deviceInfo.createdAt = Date.now()
        return this.pool.put(
          '/account/' + uid +
          '/device/' + deviceInfo.id,
          {
            sessionTokenId: sessionTokenId,
            createdAt: deviceInfo.createdAt,
            name: deviceInfo.name,
            type: deviceInfo.type,
            callbackURL: deviceInfo.pushCallback,
            callbackPublicKey: deviceInfo.pushPublicKey,
            callbackAuthKey: deviceInfo.pushAuthKey
          }
        )
      })
      .then(
        () => {
          deviceInfo.pushEndpointExpired = false
          return deviceInfo
        },
        err => {
          if (isRecordAlreadyExistsError(err)) {
            return this.devices(uid)
              .then(
                // It's possible (but extraordinarily improbable) that we generated
                // a duplicate device id, so check the devices for this account. If
                // we find a duplicate, retry with a new id. If we don't find one,
                // the problem was caused by the unique sessionToken constraint so
                // return an appropriate error.
                devices => {
                  let conflictingDeviceId

                  const isDuplicateDeviceId = devices.reduce((is, device) => {
                    if (is || device.id === deviceInfo.id) {
                      return true
                    }

                    if (device.sessionToken === sessionTokenId) {
                      conflictingDeviceId = device.id
                    }
                  }, false)

                  if (isDuplicateDeviceId) {
                    return this.createDevice(uid, sessionTokenId, deviceInfo)
                  }

                  throw error.deviceSessionConflict(conflictingDeviceId)
                }
              )
          }
          throw err
        }
      )
  }

  DB.prototype.updateDevice = function (uid, sessionTokenId, deviceInfo) {
    log.trace({ op: 'DB.updateDevice', uid: uid, id: deviceInfo.id })
    return this.pool.post(
      '/account/' + uid +
      '/device/' + deviceInfo.id + '/update',
      {
        sessionTokenId: sessionTokenId,
        name: deviceInfo.name,
        type: deviceInfo.type,
        callbackURL: deviceInfo.pushCallback,
        callbackPublicKey: deviceInfo.pushPublicKey,
        callbackAuthKey: deviceInfo.pushAuthKey,
        callbackIsExpired: !! deviceInfo.pushEndpointExpired
      }
    )
    .then(
      () => deviceInfo,
      err => {
        if (isNotFoundError(err)) {
          throw error.unknownDevice()
        }
        if (isRecordAlreadyExistsError(err)) {
          // Identify the conflicting device in the error response,
          // to save a server round-trip for the client.
          return this.devices(uid)
            .then(devices => {
              let conflictingDeviceId
              devices.some(device => {
                if (device.sessionToken === sessionTokenId) {
                  conflictingDeviceId = device.id
                  return true
                }
              })
              throw error.deviceSessionConflict(conflictingDeviceId)
            })
        }
        throw err
      }
    )
  }

  // DELETE

  DB.prototype.deleteAccount = function (authToken) {
    const { uid } = authToken

    log.trace({ op: 'DB.deleteAccount', uid })

    return P.resolve()
      .then(() => {
        if (redis) {
          return redis.del(uid)
        }
      })
      .then(() => this.pool.del(`/account/${uid}`))
  }

  DB.prototype.deleteSessionToken = function (sessionToken) {
    const { id, uid } = sessionToken

    log.trace({ op: 'DB.deleteSessionToken', id, uid })

    return P.resolve()
      .then(() => {
        if (redis) {
          return redis.update(uid, sessionTokens => {
            if (! sessionTokens) {
              return
            }

            sessionTokens = unpackTokensFromRedis(sessionTokens)

            delete sessionTokens[id]

            if (Object.keys(sessionTokens).length > 0) {
              return packTokensForRedis(sessionTokens)
            }
          })
        }
      })
      .then(() => this.pool.del(`/sessionToken/${id}`))
  }

  DB.prototype.deleteKeyFetchToken = function (keyFetchToken) {
    log.trace(
      {
        op: 'DB.deleteKeyFetchToken',
        id: keyFetchToken && keyFetchToken.id,
        uid: keyFetchToken && keyFetchToken.uid
      }
    )
    return this.pool.del('/keyFetchToken/' + keyFetchToken.id)
  }

  DB.prototype.deleteAccountResetToken = function (accountResetToken) {
    log.trace(
      {
        op: 'DB.deleteAccountResetToken',
        id: accountResetToken && accountResetToken.id,
        uid: accountResetToken && accountResetToken.uid
      }
    )
    return this.pool.del('/accountResetToken/' + accountResetToken.id)
  }

  DB.prototype.deletePasswordForgotToken = function (passwordForgotToken) {
    log.trace(
      {
        op: 'DB.deletePasswordForgotToken',
        id: passwordForgotToken && passwordForgotToken.id,
        uid: passwordForgotToken && passwordForgotToken.uid
      }
    )
    return this.pool.del('/passwordForgotToken/' + passwordForgotToken.id)
  }

  DB.prototype.deletePasswordChangeToken = function (passwordChangeToken) {
    log.trace(
      {
        op: 'DB.deletePasswordChangeToken',
        id: passwordChangeToken && passwordChangeToken.id,
        uid: passwordChangeToken && passwordChangeToken.uid
      }
    )
    return this.pool.del('/passwordChangeToken/' + passwordChangeToken.id)
  }

  DB.prototype.deleteDevice = function (uid, deviceId) {
    log.trace(
      {
        op: 'DB.deleteDevice',
        id: deviceId,
        uid: uid
      }
    )
    return this.pool.del(
      '/account/' + uid + '/device/' + deviceId
    )
    .catch(
      function (err) {
        if (isNotFoundError(err)) {
          throw error.unknownDevice()
        }
        throw err
      }
    )
  }

  DB.prototype.deviceFromTokenVerificationId = function (uid, tokenVerificationId) {
    log.trace(
      {
        op: 'DB.deviceFromTokenVerificationId',
        uid: uid,
        tokenVerificationId: tokenVerificationId
      }
    )
    return this.pool.get(
      '/account/' + uid + '/tokens/' + tokenVerificationId + '/device'
    )
    .catch(
      function (err) {
        if (isNotFoundError(err)) {
          throw error.unknownDevice()
        }
        throw err
      }
    )
  }

  // BATCH

  DB.prototype.resetAccount = function (accountResetToken, data) {
    const { uid } = accountResetToken

    log.trace({ op: 'DB.resetAccount', uid })

    return P.resolve()
      .then(() => {
        if (redis) {
          return redis.del(uid)
        }
      })
      .then(() => {
        data.verifierSetAt = Date.now()
        return this.pool.post(`/account/${uid}/reset`, data)
      })
  }

  DB.prototype.verifyEmail = function (account, emailCode) {
    log.trace({
      op: 'DB.verifyEmail',
      uid: account && account.uid,
      emailCode: emailCode
    })
    return this.pool.post('/account/' + account.uid + '/verifyEmail/' + emailCode)
  }

  DB.prototype.verifyTokens = function (tokenVerificationId, accountData) {
    log.trace({ op: 'DB.verifyTokens', tokenVerificationId: tokenVerificationId })
    return this.pool.post(
      '/tokens/' + tokenVerificationId + '/verify',
      { uid: accountData.uid }
    )
    .then(
      function (body) {
        return body
      },
      function (err) {
        if (isNotFoundError(err)) {
          err = error.invalidVerificationCode()
        }
        throw err
      }
    )
  }

  DB.prototype.verifyTokenCode = function (code, accountData) {
    log.trace({ op: 'DB.verifyTokenCode', code: code })
    return this.pool.post(
      '/tokens/' + code + '/verifyCode',
      { uid: accountData.uid }
    )
    .then(
      function (body) {
        return body
      },
      function (err) {
        if (isExpiredTokenVerificationCodeError(err)) {
          err = error.expiredTokenVerficationCode()
        } else if (isNotFoundError(err)) {
          err = error.invalidTokenVerficationCode()
        }
        throw err
      }
    )
  }

  DB.prototype.forgotPasswordVerified = function (passwordForgotToken) {
    log.trace({ op: 'DB.forgotPasswordVerified', uid: passwordForgotToken && passwordForgotToken.uid })
    return AccountResetToken.create({ uid: passwordForgotToken.uid })
      .then(
        function (accountResetToken) {
          return this.pool.post(
            '/passwordForgotToken/' + passwordForgotToken.id + '/verified',
            {
              tokenId: accountResetToken.id,
              data: accountResetToken.data,
              uid: accountResetToken.uid,
              createdAt: accountResetToken.createdAt
            }
          )
          .then(
            function () {
              return accountResetToken
            }
          )
        }.bind(this)
      )
  }

  DB.prototype.updateLocale = function (uid, locale) {
    log.trace({ op: 'DB.updateLocale', uid: uid, locale: locale })
    return this.pool.post(
      '/account/' + uid + '/locale',
      { locale: locale }
    )
  }

  // VERIFICATION REMINDERS

  DB.prototype.createVerificationReminder = function (reminderData) {
    log.trace({
      op: 'DB.createVerificationReminder',
      reminderData: reminderData
    })

    return this.pool.post('/verificationReminders', reminderData)
  }

  DB.prototype.deleteVerificationReminder = function (reminderData) {
    log.trace({
      op: 'DB.deleteVerificationReminder',
      reminderData: reminderData
    })

    return this.pool.del('/verificationReminders', reminderData)
  }

  DB.prototype.securityEvent = function (event) {
    log.trace({
      op: 'DB.securityEvent',
      securityEvent: event
    })

    return this.pool.post('/securityEvents', event)
  }

  DB.prototype.securityEvents = function (params) {
    log.trace({
      op: 'DB.securityEvents',
      params: params
    })

    return this.pool.get('/securityEvents/' + params.uid + '/ip/' + params.ipAddr)
  }

  DB.prototype.createUnblockCode = function (uid) {
    log.trace({
      op: 'DB.createUnblockCode',
      uid: uid
    })
    return UnblockCode()
      .then(
        (unblock) => {
          return this.pool.put('/account/' + uid + '/unblock/' + unblock)
            .then(
              () => {
                return unblock
              },
              (err) => {
                // duplicates should be super rare, but it's feasible that a
                // uid already has an existing unblockCode. Just try again.
                if (isRecordAlreadyExistsError(err)) {
                  log.error({
                    op: 'DB.createUnblockCode.duplicate',
                    err: err,
                    uid: uid
                  })
                  return this.createUnblockCode(uid)
                }
                throw err
              }
            )
        }
      )
  }

  DB.prototype.consumeUnblockCode = function (uid, code) {
    log.trace({
      op: 'DB.consumeUnblockCode',
      uid: uid
    })
    return this.pool.del('/account/' + uid + '/unblock/' + code)
      .catch(
        function (err) {
          if (isNotFoundError(err)) {
            throw error.invalidUnblockCode()
          }
          throw err
        }
      )
  }

  DB.prototype.createEmailBounce = function (bounceData) {
    log.trace({
      op: 'DB.createEmailBounce',
      bouceData: bounceData
    })

    return this.pool.post('/emailBounces', bounceData)
  }

  DB.prototype.emailBounces = function (email) {
    log.trace({
      op: 'DB.emailBounces',
      email: email
    })

    return this.pool.get('/emailBounces/' + hexEncode(email))
  }

  DB.prototype.accountEmails = function (uid) {
    log.trace({
      op: 'DB.accountEmails',
      uid: uid
    })

    return this.pool.get('/account/' + uid + '/emails')
  }

  DB.prototype.getSecondaryEmail = function (email) {
    log.trace({
      op: 'DB.getSecondaryEmail',
      email: email
    })

    return this.pool.get('/email/' + hexEncode(email))
      .catch((err) => {
        if (isNotFoundError(err)) {
          throw error.unknownSecondaryEmail()
        }
        throw err
      })
  }

  DB.prototype.createEmail = function (uid, emailData) {
    log.trace({
      email: emailData.email,
      op: 'DB.createEmail',
      uid: emailData.uid
    })

    return this.pool.post('/account/' + uid + '/emails', emailData)
      .catch(
        function (err) {
          if (isEmailAlreadyExistsError(err)) {
            throw error.emailExists()
          }
          throw err
        }
      )
  }

  DB.prototype.deleteEmail = function (uid, email) {
    log.trace({
      op: 'DB.deleteEmail',
      uid: uid
    })

    return this.pool.del('/account/' + uid + '/emails/' + email)
      .catch(
        function (err) {
          if (isEmailDeletePrimaryError(err)) {
            throw error.cannotDeletePrimaryEmail()
          }
          throw err
        }
      )
  }

  DB.prototype.createSigninCode = function (uid, flowId) {
    log.trace({ op: 'DB.createSigninCode' })

    return random.hex(config.signinCodeSize)
      .then(code => {
        const data = { uid, createdAt: Date.now(), flowId }
        return this.pool.put(`/signinCodes/${code}`, data)
          .then(() => code, err => {
            if (isRecordAlreadyExistsError(err)) {
              log.warn({ op: 'DB.createSigninCode.duplicate' })
              return this.createSigninCode(uid)
            }

            throw err
          })
      })
  }

  DB.prototype.consumeSigninCode = function (code) {
    log.trace({ op: 'DB.consumeSigninCode', code })

    return this.pool.post(`/signinCodes/${code}/consume`)
      .catch(err => {
        if (isNotFoundError(err)) {
          throw error.invalidSigninCode()
        }

        throw err
      })
  }

  DB.prototype.resetAccountTokens = function (uid) {
    log.trace({ op: 'DB.resetAccountTokens', uid })

    return this.pool.post(`/account/${uid}/resetTokens`)
  }

  function wrapTokenNotFoundError (err) {
    if (isNotFoundError(err)) {
      err = error.invalidToken('The authentication token could not be found')
    }
    return err
  }

  function hexEncode(str) {
    return Buffer(str, 'utf8').toString('hex')
  }

  function safeRedisGet (key) {
    return redis.get(key)
      .catch(err => {
        log.error({ op: 'redis.get.error', key, err: err.message })
        // Allow callers to distinguish between the null result and connection errors
        return false
      })
  }

  // Reduce redis memory usage by not encoding the keys. Store properties
  // as fixed indices into arrays instead. Takes an unpacked session tokens
  // structure as its argument, returns the packed string.
  function packTokensForRedis (tokens) {
    return JSON.stringify(Object.keys(tokens).reduce((result, tokenId) => {
      const unpackedToken = tokens[tokenId]

      result[tokenId] = truncatePackedArray(REDIS_SESSION_TOKEN_PROPERTIES.map(
        (property, index) => {
          const value = unpackedToken[property]

          if (index === REDIS_SESSION_TOKEN_LOCATION_INDEX && value) {
            return truncatePackedArray(REDIS_SESSION_TOKEN_LOCATION_PROPERTIES.map(
              locationProperty => value[locationProperty]
            ))
          }

          return unpackedToken[property]
        }
      ))

      return result
    }, {}))
  }

  // Trailing null and undefined don't need to be stored.
  function truncatePackedArray (array) {
    const length = array.length
    if (length === 0) {
      return array
    }

    const item = array[length - 1]
    if (item !== null && item !== undefined) {
      return array
    }

    array.pop()

    return truncatePackedArray(array)
  }

  // Sanely unpack both the packed and raw formats from redis. Takes a redis
  // result as it's argument (may be null or a stringified mish mash of packed
  // and/or unpacked stored tokens), returns the unpacked session tokens
  // structure.
  function unpackTokensFromRedis (tokens) {
    if (! tokens) {
      return {}
    }

    tokens = JSON.parse(tokens)

    return Object.keys(tokens).reduce((result, tokenId) => {
      const packedToken = tokens[tokenId]

      if (Array.isArray(packedToken)) {
        const unpackedToken = unpackToken(packedToken, REDIS_SESSION_TOKEN_PROPERTIES)

        const location = unpackedToken.location
        if (Array.isArray(location)) {
          unpackedToken.location = unpackToken(location, REDIS_SESSION_TOKEN_LOCATION_PROPERTIES)
        }

        result[tokenId] = unpackedToken
      } else {
        result[tokenId] = packedToken
      }

      return result
    }, {})
  }

  function unpackToken (packedToken, properties) {
    return properties.reduce((result, property, index) => {
      result[property] = packedToken[index]
      return result
    }, {})
  }

  return DB
}

// Note that these errno's are defined in the fxa-auth-db-mysql repo
// and don't necessarily match the errnos in this repo...

function isRecordAlreadyExistsError (err) {
  return err.statusCode === 409 && err.errno === 101
}

function isIncorrectPasswordError (err) {
  return err.statusCode === 400 && err.errno === 103
}

function isNotFoundError (err) {
  return err.statusCode === 404 && err.errno === 116
}

function isEmailAlreadyExistsError (err) {
  return err.statusCode === 409 && err.errno === 101
}

function isEmailDeletePrimaryError (err) {
  return err.statusCode === 400 && err.errno === 136
}

function isExpiredTokenVerificationCodeError (err) {
  return err.statusCode === 400 && err.errno === 137
}<|MERGE_RESOLUTION|>--- conflicted
+++ resolved
@@ -577,7 +577,6 @@
         }
       }
 
-<<<<<<< HEAD
       sessionTokens = unpackTokensFromRedis(sessionTokens)
 
       sessionTokens[id] = {
@@ -591,12 +590,8 @@
         uaOSVersion: token.uaOSVersion,
       }
 
-      return JSON.stringify(packTokensForRedis(sessionTokens))
-    })
-=======
-        return packTokensForRedis(sessionTokens)
-      }))
->>>>>>> 1b2d1d95
+      return packTokensForRedis(sessionTokens)
+    })
   }
 
   DB.prototype.pruneSessionTokens = function (uid, sessionTokens) {
