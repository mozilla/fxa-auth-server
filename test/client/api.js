--- conflicted
+++ resolved
@@ -592,7 +592,17 @@
       )
   }
 
-<<<<<<< HEAD
+  ClientApi.prototype.smsStatus = function (sessionTokenHex, country, clientIpAddress) {
+    return tokens.SessionToken.fromHex(sessionTokenHex)
+      .then(token => this.doRequest(
+        'GET',
+        `${this.baseURL}/sms/status${country ? `?country=${country}` : ''}`,
+        token,
+        null,
+        { 'X-Forwarded-For': clientIpAddress || '8.8.8.8' }
+      ))
+  }
+
   ClientApi.prototype.accountEmails = function (sessionTokenHex) {
     var o = sessionTokenHex ? tokens.SessionToken.fromHex(sessionTokenHex) : P.resolve(null)
     return o.then(
@@ -648,17 +658,6 @@
         email: email
       }
     )
-=======
-  ClientApi.prototype.smsStatus = function (sessionTokenHex, country, clientIpAddress) {
-    return tokens.SessionToken.fromHex(sessionTokenHex)
-      .then(token => this.doRequest(
-        'GET',
-        `${this.baseURL}/sms/status${country ? `?country=${country}` : ''}`,
-        token,
-        null,
-        { 'X-Forwarded-For': clientIpAddress || '8.8.8.8' }
-      ))
->>>>>>> 21bd1e8f
   }
 
   ClientApi.heartbeat = function (origin) {
