/* This Source Code Form is subject to the terms of the Mozilla Public
 * License, v. 2.0. If a copy of the MPL was not distributed with this
 * file, You can obtain one at http://mozilla.org/MPL/2.0/. */

'use strict'

const ROOT_DIR = '../..'

const assert = require('insist')
const EndpointError = require('poolee/lib/error')(require('util').inherits)
const error = require(`${ROOT_DIR}/lib/error`)
const hapi = require('hapi')
const hawk = require('hawk')
const mocks = require('../mocks')
const server = require(`${ROOT_DIR}/lib/server`)
const sinon = require('sinon')

describe('lib/server', () => {
  describe('trimLocale', () => {
    it('trims given locale', () => {
      assert.equal(server._trimLocale('   fr-CH, fr;q=0.9    '), 'fr-CH, fr;q=0.9')
    })
  })

  describe('logEndpointErrors', () => {
    const msg = 'Timeout'
    const reason = 'Socket fail'
    const response = {
      __proto__: {
        name: 'EndpointError'
      },
      message: msg,
      reason: reason
    }

    it('logs an endpoint error', (done) => {
      const mockLog = {
        error: (err) => {
          assert.equal(err.op, 'server.EndpointError')
          assert.equal(err.message, msg)
          assert.equal(err.reason, reason)
          done()
        }
      }
      assert.equal(server._logEndpointErrors(response, mockLog))
    })

    it('logs an endpoint error with a method', (done) => {
      response.attempt = {
        method: 'PUT'
      }

      const mockLog = {
        error: (err) => {
          assert.equal(err.op, 'server.EndpointError')
          assert.equal(err.message, msg)
          assert.equal(err.reason, reason)
          assert.equal(err.method, 'PUT')
          done()
        }
      }
      assert.equal(server._logEndpointErrors(response, mockLog))
    })
  })

  describe('set up mocks:', () => {
    let config, log, locale, routes, Token, translator, response

    beforeEach(() => {
      config = getConfig()
      locale = 'en'
      log = mocks.mockLog()
      routes = getRoutes()
      Token = require(`${ROOT_DIR}/lib/tokens`)(log, config)
      translator = {
        getTranslator: sinon.spy(() => ({ en: { format: () => {}, language: 'en' } })),
        getLocale: sinon.spy(() => locale)
      }
    })

    describe('create:', () => {
      let db, instance

      beforeEach(() => {
        db = mocks.mockDB({
          devices: [ { id: 'fake device id' } ]
        })
        instance = server.create(log, error, config, routes, db, translator, Token)
      })

      it('returned a hapi Server instance', () => {
        assert.ok(instance instanceof hapi.Server)
      })

      describe('server.start:', () => {
        beforeEach(() => instance.start())
        afterEach(() => instance.stop())

        it('did not call log.begin', () => {
          assert.equal(log.begin.callCount, 0)
        })

        it('did not call log.summary', () => {
          assert.equal(log.summary.callCount, 0)
        })

<<<<<<< HEAD
        it('parsed client address correctly', () => {
          assert.equal(request.app.clientAddress, '63.245.221.32')
        })

        it('parsed accept-language correctly', () => {
          assert.equal(request.app.acceptLanguage, 'fr-CH, fr;q=0.9, en-GB, en;q=0.5')
        })

        it('parsed locale correctly', () => {
          assert.equal(translator.getLocale.callCount, 0)
          assert.equal(request.app.locale, 'en')
          assert.equal(translator.getLocale.callCount, 1)
        })

        it('parsed user agent correctly', () => {
          assert.ok(request.app.ua)
          assert.equal(request.app.ua.browser, 'Firefox')
          assert.equal(request.app.ua.browserVersion, '57')
          assert.equal(request.app.ua.os, 'Mac OS X')
          assert.equal(request.app.ua.osVersion, '10.11')
          assert.equal(request.app.ua.deviceType, null)
          assert.equal(request.app.ua.formFactor, null)
        })

        it('parsed location correctly', () => {
          const geo = request.app.geo
          assert.ok(geo)
          assert.equal(geo.location.city, 'Mountain View')
          assert.equal(geo.location.country, 'United States')
          assert.equal(geo.location.countryCode, 'US')
          assert.equal(geo.location.state, 'California')
          assert.equal(geo.location.stateCode, 'CA')
          assert.equal(geo.timeZone, 'America/Los_Angeles')
        })

        it('fetched devices correctly', () => {
          assert.ok(request.app.devices)
          assert.equal(typeof request.app.devices.then, 'function')
          assert.equal(db.devices.callCount, 1)
          assert.equal(db.devices.args[0].length, 1)
          assert.equal(db.devices.args[0][0], 'fake uid')
          return request.app.devices.then(devices => {
            assert.deepEqual(devices, [ { id: 'fake device id' } ])
          })
        })

        describe('successful request, unauthenticated, uid in payload:', () => {
          let secondRequest
=======
        describe('successful request, authenticated, acceptable locale, signinCodes feature enabled:', () => {
          let request
>>>>>>> a9a61f0c

          beforeEach(() => {
            response = 'ok'
            return instance.inject({
              credentials: {
                uid: 'fake uid'
              },
              headers: {
                'accept-language': 'fr-CH, fr;q=0.9, en-GB, en;q=0.5',
                'user-agent': 'Mozilla/5.0 (Macintosh; Intel Mac OS X 10.11; rv:57.0) Gecko/20100101 Firefox/57.0',
                'x-forwarded-for': '63.245.221.32'
              },
              method: 'POST',
              url: '/account/create',
              payload: {
                features: [ 'signinCodes' ]
              },
              remoteAddress: '63.245.221.32'
            }).then(response => request = response.request)
          })

          it('called log.begin correctly', () => {
            assert.equal(log.begin.callCount, 1)
            const args = log.begin.args[0]
            assert.equal(args.length, 2)
            assert.equal(args[0], 'server.onRequest')
            assert.ok(args[1])
            assert.equal(args[1].path, '/account/create')
            assert.equal(args[1].app.locale, 'en')
          })

          it('called log.summary correctly', () => {
            assert.equal(log.summary.callCount, 1)
            const args = log.summary.args[0]
            assert.equal(args.length, 2)
            assert.equal(args[0], log.begin.args[0][1])
            assert.ok(args[1])
            assert.equal(args[1].isBoom, undefined)
            assert.equal(args[1].errno, undefined)
            assert.equal(args[1].statusCode, 200)
            assert.equal(args[1].source, 'ok')
          })

          it('did not call log.error', () => {
            assert.equal(log.error.callCount, 0)
          })

          it('parsed features correctly', () => {
            assert.ok(request.app.features)
            assert.equal(typeof request.app.features.has, 'function')
            assert.equal(request.app.features.has('signinCodes'), true)
          })

          it('parsed remote address chain correctly', () => {
            assert.ok(Array.isArray(request.app.remoteAddressChain))
            assert.equal(request.app.remoteAddressChain.length, 2)
            assert.equal(request.app.remoteAddressChain[0], '63.245.221.32')
            assert.equal(request.app.remoteAddressChain[1], request.app.remoteAddressChain[0])
          })

          it('parsed client address correctly', () => {
            assert.equal(request.app.clientAddress, '63.245.221.32')
          })

          it('parsed accept-language correctly', () => {
            assert.equal(request.app.acceptLanguage, 'fr-CH, fr;q=0.9, en-GB, en;q=0.5')
          })

          it('parsed locale correctly', () => {
            assert.equal(translator.getLocale.callCount, 0)
            assert.equal(request.app.locale, 'en')
            assert.equal(translator.getLocale.callCount, 1)
          })

          it('parsed user agent correctly', () => {
            assert.ok(request.app.ua)
            assert.equal(request.app.ua.browser, 'Firefox')
            assert.equal(request.app.ua.browserVersion, '57')
            assert.equal(request.app.ua.os, 'Mac OS X')
            assert.equal(request.app.ua.osVersion, '10.11')
            assert.equal(request.app.ua.deviceType, null)
            assert.equal(request.app.ua.formFactor, null)
          })

<<<<<<< HEAD
          it('second request has its own location info', () => {
            const geo = secondRequest.app.geo
            assert.notEqual(request.app.geo, secondRequest.app.geo)
            assert.equal(geo.location.city, 'Mountain View')
            assert.equal(geo.location.country, 'United States')
            assert.equal(geo.location.countryCode, 'US')
            assert.equal(geo.location.state, 'California')
            assert.equal(geo.location.stateCode, 'CA')
            assert.equal(geo.timeZone, 'America/Los_Angeles')
=======
          it('parsed location correctly', () => {
            assert.ok(request.app.geo)
            assert.equal(typeof request.app.geo.then, 'function')
            return request.app.geo.then(geo => {
              assert.ok(geo)
              assert.equal(geo.location.city, 'Mountain View')
              assert.equal(geo.location.country, 'United States')
              assert.equal(geo.location.countryCode, 'US')
              assert.equal(geo.location.state, 'California')
              assert.equal(geo.location.stateCode, 'CA')
              assert.equal(geo.timeZone, 'America/Los_Angeles')
            })
>>>>>>> a9a61f0c
          })

          it('fetched devices correctly', () => {
            assert.ok(request.app.devices)
            assert.equal(typeof request.app.devices.then, 'function')
            assert.equal(db.devices.callCount, 1)
            assert.equal(db.devices.args[0].length, 1)
            assert.equal(db.devices.args[0][0], 'fake uid')
            return request.app.devices.then(devices => {
              assert.deepEqual(devices, [ { id: 'fake device id' } ])
            })
          })

          describe('successful request, unauthenticated, uid in payload:', () => {
            let secondRequest

            beforeEach(() => {
              response = 'ok'
              locale = 'fr'
              return instance.inject({
                headers: {
                  'accept-language': 'fr-CH, fr;q=0.9, en-GB, en;q=0.5',
                  'user-agent': 'Firefox-Android-FxAccounts/34.0a1 (Nightly)',
                  'x-forwarded-for': ' 194.12.187.0 , 194.12.187.1 '
                },
                method: 'POST',
                url: '/account/create',
                payload: {
                  features: [ 'signinCodes' ],
                  uid: 'another fake uid'
                },
                remoteAddress: '63.245.221.32'
              }).then(response => secondRequest = response.request)
            })

            it('second request has its own remote address chain', () => {
              assert.notEqual(request, secondRequest)
              assert.notEqual(request.app.remoteAddressChain, secondRequest.app.remoteAddressChain)
              assert.equal(secondRequest.app.remoteAddressChain.length, 3)
              assert.equal(secondRequest.app.remoteAddressChain[0], '194.12.187.0')
              assert.equal(secondRequest.app.remoteAddressChain[1], '194.12.187.1')
              assert.equal(secondRequest.app.remoteAddressChain[2], '63.245.221.32')
            })

            it('second request has its own client address', () => {
              assert.equal(secondRequest.app.clientAddress, '63.245.221.32')
            })

            it('second request has its own accept-language', () => {
              assert.equal(secondRequest.app.acceptLanguage, 'fr-CH, fr;q=0.9, en-GB, en;q=0.5')
            })

            it('second request has its own locale', () => {
              assert.equal(translator.getLocale.callCount, 0)
              assert.equal(secondRequest.app.locale, 'fr')
              assert.equal(translator.getLocale.callCount, 1)
            })

            it('second request has its own user agent info', () => {
              assert.notEqual(request.app.ua, secondRequest.app.ua)
              assert.equal(secondRequest.app.ua.browser, 'Nightly')
              assert.equal(secondRequest.app.ua.browserVersion, '34.0a1')
              assert.equal(secondRequest.app.ua.os, 'Android')
              assert.equal(secondRequest.app.ua.osVersion, null)
              assert.equal(secondRequest.app.ua.deviceType, 'mobile')
              assert.equal(secondRequest.app.ua.formFactor, null)
            })

            it('second request has its own location info', () => {
              assert.notEqual(request.app.geo, secondRequest.app.geo)
              return secondRequest.app.geo.then(geo => {
                assert.equal(geo.location.city, 'Mountain View')
                assert.equal(geo.location.country, 'United States')
                assert.equal(geo.location.countryCode, 'US')
                assert.equal(geo.location.state, 'California')
                assert.equal(geo.location.stateCode, 'CA')
                assert.equal(geo.timeZone, 'America/Los_Angeles')
              })
            })

            it('second request fetched devices correctly', () => {
              assert.notEqual(request.app.devices, secondRequest.app.devices)
              assert.equal(db.devices.callCount, 2)
              assert.equal(db.devices.args[1].length, 1)
              assert.equal(db.devices.args[1][0], 'another fake uid')
              return request.app.devices.then(devices => {
                assert.deepEqual(devices, [ { id: 'fake device id' } ])
              })
            })
          })
        })

        describe('successful request, unacceptable locale, no features enabled:', () => {
          let request

          beforeEach(() => {
            response = 'ok'
            return instance.inject({
              headers: {
                'accept-language': 'fr-CH, fr;q=0.9',
                'user-agent': 'Mozilla/5.0 (iPhone; CPU iPhone OS 10_3 like Mac OS X) AppleWebKit/602.1.50 (KHTML, like Gecko) CriOS/56.0.2924.75 Mobile/14E5239e Safari/602.1'
              },
              method: 'POST',
              url: '/account/create',
              payload: {}
            }).then(response => request = response.request)
          })

          it('called log.begin correctly', () => {
            assert.equal(log.begin.callCount, 1)
            const args = log.begin.args[0]
            assert.equal(args[1].app.locale, 'en')
            assert.equal(args[1].app.ua.browser, 'Chrome Mobile iOS')
            assert.equal(args[1].app.ua.browserVersion, '56')
            assert.equal(args[1].app.ua.os, 'iOS')
            assert.equal(args[1].app.ua.osVersion, '10.3')
            assert.equal(args[1].app.ua.deviceType, 'mobile')
            assert.equal(args[1].app.ua.formFactor, 'iPhone')
          })

          it('called log.summary once', () => {
            assert.equal(log.summary.callCount, 1)
          })

          it('did not call log.error', () => {
            assert.equal(log.error.callCount, 0)
          })

          it('parsed features correctly', () => {
            assert.ok(request.app.features)
            assert.equal(request.app.features.has('signinCodes'), false)
          })
        })

        describe('unsuccessful request:', () => {
          beforeEach(() => {
            response = error.requestBlocked()
            return instance.inject({
              method: 'POST',
              url: '/account/create',
              payload: {}
            }).catch(() => {})
          })

          it('called log.begin', () => {
            assert.equal(log.begin.callCount, 1)
          })

          it('called log.summary correctly', () => {
            assert.equal(log.summary.callCount, 1)
            const args = log.summary.args[0]
            assert.equal(args.length, 2)
            assert.equal(args[0], log.begin.args[0][1])
            assert.ok(args[1])
            assert.equal(args[1].statusCode, undefined)
            assert.equal(args[1].source, undefined)
            assert.equal(args[1].isBoom, true)
            assert.equal(args[1].message, 'The request was blocked for security reasons')
            assert.equal(args[1].errno, 125)
          })

          it('did not call log.error', () => {
            assert.equal(log.error.callCount, 0)
          })
        })

        describe('unsuccessful request, db error:', () => {
          beforeEach(() => {
            response = new EndpointError('request failed', { reason: 'because i said so' })
            return instance.inject({
              method: 'POST',
              url: '/account/create',
              payload: {}
            }).catch(() => {})
          })

          it('called log.begin', () => {
            assert.equal(log.begin.callCount, 1)
          })

          it('called log.summary', () => {
            assert.equal(log.summary.callCount, 1)
          })

          it('called log.error correctly', () => {
            assert.equal(log.error.callCount, 1)
            const args = log.error.args[0]
            assert.equal(args.length, 1)
            assert.deepEqual(args[0], {
              op: 'server.EndpointError',
              message: 'request failed',
              reason: 'because i said so'
            })
          })
        })

        describe('authenticated request, session token not expired:', () => {
          beforeEach(() => {
            response = 'ok'
            const auth = hawk.client.header(`${config.publicUrl}account/status`, 'GET', {
              credentials: {
                id: 'deadbeef',
                key: 'baadf00d',
                algorithm: 'sha256'
              }
            })
            return instance.inject({
              headers: {
                authorization: auth.field
              },
              method: 'GET',
              url: '/account/status'
            })
          })

          it('called db.sessionToken correctly', () => {
            assert.equal(db.sessionToken.callCount, 1)
            const args = db.sessionToken.args[0]
            assert.equal(args.length, 1)
            assert.equal(args[0], 'deadbeef')
          })

          it('did not call db.pruneSessionTokens', () => {
            assert.equal(db.pruneSessionTokens.callCount, 0)
          })
        })
      })
    })

    describe('authenticated request, session token expired:', () => {
      let db, instance

      beforeEach(() => {
        response = 'ok'
        db = mocks.mockDB({
          sessionTokenId: 'wibble',
          uid: 'blee',
          expired: true
        })
        instance = server.create(log, error, config, routes, db, translator, Token)
        return instance.start()
          .then(() => {
            const auth = hawk.client.header(`${config.publicUrl}account/status`, 'GET', {
              credentials: {
                id: 'deadbeef',
                key: 'baadf00d',
                algorithm: 'sha256'
              }
            })
            return instance.inject({
              headers: {
                authorization: auth.field
              },
              method: 'GET',
              url: '/account/status'
            })
          })
      })

      afterEach(() => instance.stop())

      it('called db.sessionToken', () => {
        assert.equal(db.sessionToken.callCount, 1)
      })

      it('called db.pruneSessionTokens correctly', () => {
        assert.equal(db.pruneSessionTokens.callCount, 1)
        const args = db.pruneSessionTokens.args[0]
        assert.equal(args.length, 2)
        assert.equal(args[0], 'blee')
        assert.ok(Array.isArray(args[1]))
        assert.equal(args[1].length, 1)
        assert.equal(args[1][0].id, 'wibble')
      })
    })

    function getRoutes () {
      return [
        {
          path: '/account/create',
          method: 'POST',
          handler (request, reply) {
            return reply(response)
          }
        },
        {
          path: '/account/status',
          method: 'GET',
          config: {
            auth: {
              mode: 'required',
              strategy: 'sessionToken'
            }
          },
          handler (request, reply) {
            return reply(response)
          }
        }
      ]
    }
  })
})

function getConfig () {
  return {
    publicUrl: 'http://example.org/',
    corsOrigin: [ '*' ],
    maxEventLoopDelay: 0,
    listen: {
      host: '127.0.0.1',
      port: 9000
    },
    useHttps: false,
    hpkpConfig: {
      enabled: false
    },
    oauth: {
      clientIds: {},
      url: 'http://localhost:9010',
      keepAlive: false,
      extra: {
        email: false
      }
    },
    env: 'prod',
    memcached: {
      lifetime: 0,
      address: 'none'
    },
    metrics: {
      flow_id_expiry: 7200000,
      flow_id_key: 'wibble'
    }
  }
}<|MERGE_RESOLUTION|>--- conflicted
+++ resolved
@@ -104,59 +104,8 @@
           assert.equal(log.summary.callCount, 0)
         })
 
-<<<<<<< HEAD
-        it('parsed client address correctly', () => {
-          assert.equal(request.app.clientAddress, '63.245.221.32')
-        })
-
-        it('parsed accept-language correctly', () => {
-          assert.equal(request.app.acceptLanguage, 'fr-CH, fr;q=0.9, en-GB, en;q=0.5')
-        })
-
-        it('parsed locale correctly', () => {
-          assert.equal(translator.getLocale.callCount, 0)
-          assert.equal(request.app.locale, 'en')
-          assert.equal(translator.getLocale.callCount, 1)
-        })
-
-        it('parsed user agent correctly', () => {
-          assert.ok(request.app.ua)
-          assert.equal(request.app.ua.browser, 'Firefox')
-          assert.equal(request.app.ua.browserVersion, '57')
-          assert.equal(request.app.ua.os, 'Mac OS X')
-          assert.equal(request.app.ua.osVersion, '10.11')
-          assert.equal(request.app.ua.deviceType, null)
-          assert.equal(request.app.ua.formFactor, null)
-        })
-
-        it('parsed location correctly', () => {
-          const geo = request.app.geo
-          assert.ok(geo)
-          assert.equal(geo.location.city, 'Mountain View')
-          assert.equal(geo.location.country, 'United States')
-          assert.equal(geo.location.countryCode, 'US')
-          assert.equal(geo.location.state, 'California')
-          assert.equal(geo.location.stateCode, 'CA')
-          assert.equal(geo.timeZone, 'America/Los_Angeles')
-        })
-
-        it('fetched devices correctly', () => {
-          assert.ok(request.app.devices)
-          assert.equal(typeof request.app.devices.then, 'function')
-          assert.equal(db.devices.callCount, 1)
-          assert.equal(db.devices.args[0].length, 1)
-          assert.equal(db.devices.args[0][0], 'fake uid')
-          return request.app.devices.then(devices => {
-            assert.deepEqual(devices, [ { id: 'fake device id' } ])
-          })
-        })
-
-        describe('successful request, unauthenticated, uid in payload:', () => {
-          let secondRequest
-=======
         describe('successful request, authenticated, acceptable locale, signinCodes feature enabled:', () => {
           let request
->>>>>>> a9a61f0c
 
           beforeEach(() => {
             response = 'ok'
@@ -241,30 +190,15 @@
             assert.equal(request.app.ua.formFactor, null)
           })
 
-<<<<<<< HEAD
-          it('second request has its own location info', () => {
-            const geo = secondRequest.app.geo
-            assert.notEqual(request.app.geo, secondRequest.app.geo)
+          it('parsed location correctly', () => {
+            const geo = request.app.geo
+            assert.ok(geo)
             assert.equal(geo.location.city, 'Mountain View')
             assert.equal(geo.location.country, 'United States')
             assert.equal(geo.location.countryCode, 'US')
             assert.equal(geo.location.state, 'California')
             assert.equal(geo.location.stateCode, 'CA')
             assert.equal(geo.timeZone, 'America/Los_Angeles')
-=======
-          it('parsed location correctly', () => {
-            assert.ok(request.app.geo)
-            assert.equal(typeof request.app.geo.then, 'function')
-            return request.app.geo.then(geo => {
-              assert.ok(geo)
-              assert.equal(geo.location.city, 'Mountain View')
-              assert.equal(geo.location.country, 'United States')
-              assert.equal(geo.location.countryCode, 'US')
-              assert.equal(geo.location.state, 'California')
-              assert.equal(geo.location.stateCode, 'CA')
-              assert.equal(geo.timeZone, 'America/Los_Angeles')
-            })
->>>>>>> a9a61f0c
           })
 
           it('fetched devices correctly', () => {
@@ -334,15 +268,14 @@
             })
 
             it('second request has its own location info', () => {
+              const geo = secondRequest.app.geo
               assert.notEqual(request.app.geo, secondRequest.app.geo)
-              return secondRequest.app.geo.then(geo => {
-                assert.equal(geo.location.city, 'Mountain View')
-                assert.equal(geo.location.country, 'United States')
-                assert.equal(geo.location.countryCode, 'US')
-                assert.equal(geo.location.state, 'California')
-                assert.equal(geo.location.stateCode, 'CA')
-                assert.equal(geo.timeZone, 'America/Los_Angeles')
-              })
+              assert.equal(geo.location.city, 'Mountain View')
+              assert.equal(geo.location.country, 'United States')
+              assert.equal(geo.location.countryCode, 'US')
+              assert.equal(geo.location.state, 'California')
+              assert.equal(geo.location.stateCode, 'CA')
+              assert.equal(geo.timeZone, 'America/Los_Angeles')
             })
 
             it('second request fetched devices correctly', () => {
