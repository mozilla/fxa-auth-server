/* This Source Code Form is subject to the terms of the Mozilla Public
 * License, v. 2.0. If a copy of the MPL was not distributed with this
 * file, You can obtain one at http://mozilla.org/MPL/2.0/. */

'use strict'

var sinon = require('sinon')

const assert = require('insist')
var mocks = require('../mocks')
var getRoute = require('../routes_helpers').getRoute
var proxyquire = require('proxyquire')

var P = require('../../lib/promise')
var uuid = require('uuid')
var crypto = require('crypto')
var isA = require('joi')
var error = require('../../lib/error')
var log = require('../../lib/log')

var TEST_EMAIL = 'foo@gmail.com'
var TEST_EMAIL_INVALID = 'example@dotless-domain'

var makeRoutes = function (options, requireMocks) {
  options = options || {}

  var config = options.config || {}
  config.verifierVersion = config.verifierVersion || 0
  config.smtp = config.smtp ||  {}
  config.memcached = config.memcached || {
    address: '127.0.0.1:1121',
    idle: 500,
    lifetime: 30
  }
  config.i18n = {
    supportedLanguages: ['en'],
    defaultLanguage: 'en'
  }
  config.lastAccessTimeUpdates = {}
  config.signinConfirmation = config.signinConfirmation || {}
  config.signinUnblock = config.signinUnblock || {}

  var log = options.log || mocks.mockLog()
  var Password = options.Password || require('../../lib/crypto/password')(log, config)
  var db = options.db || mocks.mockDB()
  var isPreVerified = require('../../lib/preverifier')(error, config)
  var customs = options.customs || {
    check: function () { return P.resolve(true) }
  }
  var checkPassword = options.checkPassword || require('../../lib/routes/utils/password_check')(log, config, Password, customs, db)
  var push = options.push || require('../../lib/push')(log, db, {})
  return proxyquire('../../lib/routes/account', requireMocks || {})(
    log,
    require('../../lib/crypto/random'),
    P,
    uuid,
    isA,
    error,
    db,
    options.mailer || {},
    Password,
    config,
    customs,
    isPreVerified,
    checkPassword,
    push,
    options.devices || require('../../lib/devices')(log, db, push)
  )
}

function runTest (route, request, assertions) {
  return new P(function (resolve, reject) {
    route.handler(request, function (response) {
      //resolve(response)
      if (response instanceof Error) {
        reject(response)
      } else {
        resolve(response)
      }
    })
  })
  .then(assertions)
}

describe('/recovery_email/status', function () {
  var config = {
    signinConfirmation: {}
  }
  var mockDB = mocks.mockDB()
  var pushCalled
  var mockLog = mocks.mockLog({
    increment: function (name) {
      if (name === 'recovery_email_reason.push') {
        pushCalled = true
      }
    }
  })
  var accountRoutes = makeRoutes({
    config: config,
    db: mockDB,
    log: mockLog
  })
  var route = getRoute(accountRoutes, '/recovery_email/status')

  describe('sign-in confirmation disabled', function () {
    config.signinConfirmation.enabled = false

    describe('invalid email', function () {
      var mockRequest = mocks.mockRequest({
        credentials: {
          email: TEST_EMAIL_INVALID
        }
      })

      it('unverified account', function () {
        mockRequest.auth.credentials.emailVerified = false

        return runTest(route, mockRequest).then(() => assert.ok(false), function (response) {
          assert.equal(mockDB.deleteAccount.callCount, 1)
          assert.equal(mockDB.deleteAccount.firstCall.args[0].email, TEST_EMAIL_INVALID)
          assert.equal(response.errno, error.ERRNO.INVALID_TOKEN)
        })
        .then(function () {
          mockDB.deleteAccount.reset()
        })
      })

      it('verified account', function () {
        mockRequest.auth.credentials.uid = uuid.v4('binary').toString('hex')
        mockRequest.auth.credentials.emailVerified = true
        mockRequest.auth.credentials.tokenVerified = true

        return runTest(route, mockRequest, function (response) {
          assert.equal(mockDB.deleteAccount.callCount, 0)
          assert.deepEqual(response, {
            email: TEST_EMAIL_INVALID,
            verified: true,
            emailVerified: true,
            sessionVerified: true
          })
        })
      })
    })

    it('valid email, verified account', function () {
      pushCalled = false
      var mockRequest = mocks.mockRequest({
        credentials: {
          uid: uuid.v4('binary').toString('hex'),
          email: TEST_EMAIL,
          emailVerified: true,
          tokenVerified: true
        },
        query: {
          reason: 'push'
        }
      })

      return runTest(route, mockRequest, function (response) {
        assert.equal(pushCalled, true)

        assert.deepEqual(response, {
          email: TEST_EMAIL,
          verified: true,
          emailVerified: true,
          sessionVerified: true
        })
      })
    })
  })

  describe('sign-in confirmation enabled', function () {
    config.signinConfirmation.enabled = true
    config.signinConfirmation.sample_rate = 1
    var mockRequest = mocks.mockRequest({
      credentials: {
        uid: uuid.v4('binary').toString('hex'),
        email: TEST_EMAIL
      }
    })

    it('verified account, verified session', function () {
      mockRequest.auth.credentials.emailVerified = true
      mockRequest.auth.credentials.tokenVerified = true

      return runTest(route, mockRequest, function (response) {
        assert.deepEqual(response, {
          email: TEST_EMAIL,
          verified: true,
          sessionVerified: true,
          emailVerified: true
        })
      })
    })

    it('verified account, unverified session, must verify session', function () {
      mockRequest.auth.credentials.emailVerified = true
      mockRequest.auth.credentials.tokenVerified = false
      mockRequest.auth.credentials.mustVerify = true

      return runTest(route, mockRequest, function (response) {
        assert.deepEqual(response, {
          email: TEST_EMAIL,
          verified: false,
          sessionVerified: false,
          emailVerified: true
        })
      })
    })

    it('verified account, unverified session, neednt verify session', function () {
      mockRequest.auth.credentials.emailVerified = true
      mockRequest.auth.credentials.tokenVerified = false
      mockRequest.auth.credentials.mustVerify = false

      return runTest(route, mockRequest, function (response) {
        assert.deepEqual(response, {
          email: TEST_EMAIL,
          verified: true,
          sessionVerified: false,
          emailVerified: true
        })
      })
    })
  })
})

describe('/recovery_email/resend_code', () => {
  const config = {
    signinConfirmation: {}
  }
  const mockDB = mocks.mockDB()
  const mockLog = mocks.mockLog()
  mockLog.flowEvent = sinon.spy(() => {
    return P.resolve()
  })
  const mockMailer = mocks.mockMailer()
  const mockMetricsContext = mocks.mockMetricsContext({
    gather: sinon.spy(function (data) {
      return P.resolve(this.payload && this.payload.metricsContext)
    })
  })
  const accountRoutes = makeRoutes({
    config: config,
    db: mockDB,
    log: mockLog,
    mailer: mockMailer
  })
  const route = getRoute(accountRoutes, '/recovery_email/resend_code')

  it('verification', () => {
    const mockRequest = mocks.mockRequest({
      log: mockLog,
      metricsContext: mockMetricsContext,
      credentials: {
        uid: uuid.v4('binary').toString('hex'),
        email: TEST_EMAIL,
        emailVerified: false,
        tokenVerified: false
      },
      query: {},
      payload: {
        metricsContext: {
          flowBeginTime: Date.now(),
          flowId: 'F1031DF1031DF1031DF1031DF1031DF1031DF1031DF1031DF1031DF1031DF103',
          entrypoint: 'preferences',
          utmContent: 'some-content-string'
        }
      }
    })
    mockLog.flowEvent.reset()

    return runTest(route, mockRequest, response => {
      assert.equal(mockLog.flowEvent.callCount, 1, 'log.flowEvent called once')
      assert.equal(mockLog.flowEvent.args[0][0], 'email.verification.resent')
    })
  })

  it('confirmation', () => {
    const mockRequest = mocks.mockRequest({
      log: mockLog,
      metricsContext: mockMetricsContext,
      credentials: {
        uid: uuid.v4('binary').toString('hex'),
        email: TEST_EMAIL,
        emailVerified: true,
        tokenVerified: false
      },
      query: {},
      payload: {
        metricsContext: {
          flowBeginTime: Date.now(),
          flowId: 'F1031DF1031DF1031DF1031DF1031DF1031DF1031DF1031DF1031DF1031DF103',
          entrypoint: 'preferences',
          utmContent: 'some-content-string'
        }
      }
    })
    mockLog.flowEvent.reset()

    return runTest(route, mockRequest, response => {
      assert.equal(mockLog.flowEvent.callCount, 1, 'log.flowEvent called once')
      assert.equal(mockLog.flowEvent.args[0][0], 'email.confirmation.resent')
    })
  })

})

<<<<<<< HEAD
test('/account/reset', function (t) {
  var uid = uuid.v4('binary')
  const mockLog = mocks.spyLog()
  const mockRequest = mocks.mockRequest({
    credentials: {
      uid: uid.toString('hex')
    },
    log: mockLog,
    payload: {
      authPW: crypto.randomBytes(32).toString('hex')
    }
  })
  var mockDB = mocks.mockDB({
    uid: uid,
    email: TEST_EMAIL,
    wrapWrapKb: crypto.randomBytes(32)
  })
  var mockCustoms = mocks.mockCustoms()
  var mockPush = mocks.mockPush()
  var accountRoutes = makeRoutes({
    config: {
      securityHistory: {
        enabled: true,
        ipProfiling: {
          enabled: false
        }
=======
describe('/account/reset', function () {
  it('should do things', () => {
    var uid = uuid.v4('binary')
    const mockLog = mocks.spyLog()
    const mockRequest = mocks.mockRequest({
      credentials: {
        uid: uid.toString('hex')
      },
      log: mockLog,
      payload: {
        authPW: crypto.randomBytes(32).toString('hex')
>>>>>>> 3f2b2a65
      }
    })
    var mockDB = mocks.mockDB({
      uid: uid,
      email: TEST_EMAIL,
      wrapWrapKb: crypto.randomBytes(32)
    })
    var mockCustoms = mocks.mockCustoms()
    var mockPush = mocks.mockPush()
    var accountRoutes = makeRoutes({
      config: {
        securityHistory: {
          enabled: true
        }
      },
      customs: mockCustoms,
      db: mockDB,
      log: mockLog,
      push: mockPush
    })
    var route = getRoute(accountRoutes, '/account/reset')

    var clientAddress = mockRequest.app.clientAddress
    return runTest(route, mockRequest, function (res) {
      assert.equal(mockDB.resetAccount.callCount, 1)

      assert.equal(mockPush.notifyPasswordReset.callCount, 1)
      assert.equal(mockPush.notifyPasswordReset.firstCall.args[0], uid.toString('hex'))

      assert.equal(mockDB.account.callCount, 1)
      assert.equal(mockCustoms.reset.callCount, 1)

      assert.equal(mockLog.activityEvent.callCount, 1, 'log.activityEvent was called once')
      var args = mockLog.activityEvent.args[0]
      assert.equal(args.length, 3, 'log.activityEvent was passed three arguments')
      assert.equal(args[0], 'account.reset', 'first argument was event name')
      assert.equal(args[1], mockRequest, 'second argument was request object')
      assert.deepEqual(args[2], { uid: uid.toString('hex') }, 'third argument contained uid')

      assert.equal(mockDB.securityEvent.callCount, 1, 'db.securityEvent was called')
      var securityEvent = mockDB.securityEvent.args[0][0]
      assert.equal(securityEvent.uid, uid)
      assert.equal(securityEvent.ipAddr, clientAddress)
      assert.equal(securityEvent.name, 'account.reset')
    })
  })
})

describe('/account/device', function () {
  var config = {}
  var uid = uuid.v4('binary')
  var deviceId = crypto.randomBytes(16)
  var mockRequest = mocks.mockRequest({
    credentials: {
      deviceCallbackPublicKey: '',
      deviceCallbackURL: '',
      deviceId: deviceId,
      deviceName: 'my awesome device',
      deviceType: 'desktop',
      tokenId: crypto.randomBytes(16),
      uid: uid
    },
    payload: {
      id: deviceId.toString('hex'),
      name: 'my awesome device'
    }
  })
  var mockDevices = mocks.mockDevices()
  var mockLog = mocks.spyLog()
  var accountRoutes = makeRoutes({
    config: config,
    devices: mockDevices,
    log: mockLog
  })
  var route = getRoute(accountRoutes, '/account/device')

  it('identical data', function () {
    return runTest(route, mockRequest, function (response) {
      assert.equal(mockLog.increment.callCount, 1, 'a counter was incremented')
      assert.equal(mockLog.increment.firstCall.args[0], 'device.update.spurious')

      assert.deepEqual(response, mockRequest.payload)
    })
    .then(function () {
      mockLog.increment.reset()
    })
  })

  it('different data', function () {
    mockRequest.auth.credentials.deviceId = crypto.randomBytes(16)
    var payload = mockRequest.payload
    payload.name = 'my even awesomer device'
    payload.type = 'phone'
    payload.pushCallback = 'https://push.services.mozilla.com/123456'
    payload.pushPublicKey = 'SomeEncodedBinaryStuffThatDoesntGetValidedByThisTest'

    return runTest(route, mockRequest, function (response) {
      assert.equal(mockLog.increment.callCount, 5, 'the counters were incremented')
      assert.equal(mockLog.increment.getCall(0).args[0], 'device.update.sessionToken')
      assert.equal(mockLog.increment.getCall(1).args[0], 'device.update.name')
      assert.equal(mockLog.increment.getCall(2).args[0], 'device.update.type')
      assert.equal(mockLog.increment.getCall(3).args[0], 'device.update.pushCallback')
      assert.equal(mockLog.increment.getCall(4).args[0], 'device.update.pushPublicKey')

      assert.equal(mockDevices.upsert.callCount, 1, 'devices.upsert was called once')
      var args = mockDevices.upsert.args[0]
      assert.equal(args.length, 3, 'devices.upsert was passed three arguments')
      assert.equal(args[0], mockRequest, 'first argument was request object')
      assert.deepEqual(args[1].tokenId, mockRequest.auth.credentials.tokenId, 'second argument was session token')
      assert.deepEqual(args[1].uid, uid, 'sessionToken.uid was correct')
      assert.deepEqual(args[2], mockRequest.payload, 'third argument was payload')
    })
    .then(function () {
      mockLog.increment.reset()
      mockDevices.upsert.reset()
    })
  })

  it('with no id in payload', function () {
    mockRequest.payload.id = undefined

    return runTest(route, mockRequest, function (response) {
      assert.equal(mockLog.increment.callCount, 0, 'log.increment was not called')

      assert.equal(mockDevices.upsert.callCount, 1, 'devices.upsert was called once')
      var args = mockDevices.upsert.args[0]
      assert.equal(args[2].id, mockRequest.auth.credentials.deviceId.toString('hex'), 'payload.id defaulted to credentials.deviceId')
    })
    .then(function () {
      mockLog.increment.reset()
      mockDevices.upsert.reset()
    })
  })

  it('device updates disabled', function () {
    config.deviceUpdatesEnabled = false

    return runTest(route, mockRequest, function () {
      assert(false, 'should have thrown')
    })
    .then(() => assert.ok(false), function (err) {
      assert.equal(err.output.statusCode, 503, 'correct status code is returned')
      assert.equal(err.errno, error.ERRNO.FEATURE_NOT_ENABLED, 'correct errno is returned')
    })
  })
})

describe('/account/devices/notify', function () {
  var config = {}
  var uid = uuid.v4('binary')
  var mockRequest = mocks.mockRequest({
    credentials: {
      uid: uid.toString('hex')
    }
  })
  var pushPayload = {
    isValid: true,
    version: 1,
    command: 'sync:collection_changed',
    data: {
      collections: ['clients']
    }
  }
  var mockPush = mocks.mockPush()
  var validate = sinon.spy(function (payload) { return payload.isValid })
  var mockAjv = function () {
    return {
      compile: function () {
        return validate
      }
    }
  }
  var sandbox = sinon.sandbox.create()
  var mockCustoms = mocks.mockCustoms()
  var accountRoutes = makeRoutes({
    config: config,
    customs: mockCustoms,
    push: mockPush
  }, {
    ajv: mockAjv
  })
  var route = getRoute(accountRoutes, '/account/devices/notify')

  it('bad payload', function () {
    mockRequest.payload = {
      to: ['bogusid1'],
      payload: {
        isValid: false
      }
    }
    return runTest(route, mockRequest, function () {
      assert(false, 'should have thrown')
    })
    .then(() => assert(false), function (err) {
      assert.equal(validate.callCount, 1, 'ajv validator function was called')
      assert.equal(mockPush.pushToDevices.callCount, 0, 'mockPush.pushToDevices was not called')
      assert.equal(err.errno, 107, 'Correct errno for invalid push payload')
    })
  })

  it('all devices', function () {
    mockRequest.payload = {
      to: 'all',
      excluded: ['bogusid'],
      TTL: 60,
      payload: pushPayload
    }
    return runTest(route, mockRequest, function (response) {
      assert.equal(mockCustoms.checkAuthenticated.callCount, 1, 'mockCustoms.checkAuthenticated was called once')
      assert.equal(mockPush.pushToAllDevices.callCount, 1, 'mockPush.pushToAllDevices was called once')
      var args = mockPush.pushToAllDevices.args[0]
      assert.equal(args.length, 3, 'mockPush.pushToAllDevices was passed three arguments')
      assert.equal(args[0], uid.toString('hex'), 'first argument was the device uid')
      assert.equal(args[1], 'devicesNotify', 'second argument was the devicesNotify reason')
      assert.deepEqual(args[2], {
        data: new Buffer(JSON.stringify(pushPayload)),
        excludedDeviceIds: ['bogusid'],
        TTL: 60
      }, 'third argument was the push options')
    })
  })

  it('specific devices', function () {
    mockCustoms.checkAuthenticated.reset()
    mockRequest.payload = {
      to: ['bogusid1', 'bogusid2'],
      TTL: 60,
      payload: pushPayload
    }
    return runTest(route, mockRequest, function (response) {
      assert.equal(mockCustoms.checkAuthenticated.callCount, 1, 'mockCustoms.checkAuthenticated was called once')
      assert.equal(mockPush.pushToDevices.callCount, 1, 'mockPush.pushToDevices was called once')
      var args = mockPush.pushToDevices.args[0]
      assert.equal(args.length, 4, 'mockPush.pushToDevices was passed four arguments')
      assert.equal(args[0], uid.toString('hex'), 'first argument was the device uid')
      assert.deepEqual(args[1], ['bogusid1', 'bogusid2'], 'second argument was the list of device ids')
      assert.equal(args[2], 'devicesNotify', 'third argument was the devicesNotify reason')
      assert.deepEqual(args[3], {
        data: new Buffer(JSON.stringify(pushPayload)),
        TTL: 60
      }, 'fourth argument was the push options')
    })
  })

  it('device driven notifications disabled', function () {
    config.deviceNotificationsEnabled = false
    mockRequest.payload = {
      to: 'all',
      excluded: ['bogusid'],
      TTL: 60,
      payload: pushPayload
    }

    return runTest(route, mockRequest, function () {
      assert(false, 'should have thrown')
    })
    .then(() => assert.ok(false), function (err) {
      assert.equal(err.output.statusCode, 503, 'correct status code is returned')
      assert.equal(err.errno, error.ERRNO.FEATURE_NOT_ENABLED, 'correct errno is returned')
    })
  })

  it('throws error if customs blocked the request', function () {
    config.deviceNotificationsEnabled = true

    mockCustoms = mocks.mockCustoms({
      checkAuthenticated: sandbox.spy(function () {
        throw error.tooManyRequests(1)
      })
    })
    route = getRoute(makeRoutes({customs: mockCustoms}), '/account/devices/notify')

    return runTest(route, mockRequest, function (response) {
      assert(false, 'should have thrown')
    })
    .then(() => assert(false), function (err) {
      assert.equal(mockCustoms.checkAuthenticated.callCount, 1, 'mockCustoms.checkAuthenticated was called once')
      assert.equal(err.message, 'Client has sent too many requests')
    })
  })

  it('logs error if no devices found', () => {
    mockRequest.payload = {
      to: ['bogusid1', 'bogusid2'],
      TTL: 60,
      payload: pushPayload
    }

    var mockLog = mocks.spyLog()
    var mockPush = mocks.mockPush({
      pushToDevices: () => P.reject('Devices ids not found in devices')
    })
    var mockCustoms = {
      checkAuthenticated: () => P.resolve()
    }

    route = getRoute(makeRoutes({
      customs: mockCustoms,
      log: mockLog,
      push: mockPush
    }), '/account/devices/notify')

    return runTest(route, mockRequest, function (response) {
      assert.equal(JSON.stringify(response), '{}', 'response should not throw push errors')
    })
  })
})

describe('/account/device/destroy', function () {
  it('should work', () => {
    var uid = uuid.v4('binary')
    var deviceId = crypto.randomBytes(16).toString('hex')
    var mockLog = mocks.spyLog()
    var mockDB = mocks.mockDB()
    var mockRequest = mocks.mockRequest({
      credentials: {
        uid: uid.toString('hex'),
      },
      log: mockLog,
      payload: {
        id: deviceId
      }
    })
    var mockPush = mocks.mockPush()
    var accountRoutes = makeRoutes({
      db: mockDB,
      log: mockLog,
      push: mockPush
    })
    var route = getRoute(accountRoutes, '/account/device/destroy')

    return runTest(route, mockRequest, function () {
      assert.equal(mockDB.deleteDevice.callCount, 1)

      assert.equal(mockPush.notifyDeviceDisconnected.callCount, 1)
      assert.equal(mockPush.notifyDeviceDisconnected.firstCall.args[0], mockRequest.auth.credentials.uid)
      assert.equal(mockPush.notifyDeviceDisconnected.firstCall.args[1], deviceId)

      assert.equal(mockLog.activityEvent.callCount, 1, 'log.activityEvent was called once')
      var args = mockLog.activityEvent.args[0]
      assert.equal(args.length, 3, 'log.activityEvent was passed three arguments')
      assert.equal(args[0], 'device.deleted', 'first argument was event name')
      assert.equal(args[1], mockRequest, 'second argument was request object')
      assert.deepEqual(args[2], { uid: uid.toString('hex'), device_id: deviceId }, 'third argument contained uid and deviceId')

      assert.equal(mockLog.notifyAttachedServices.callCount, 1)
      args = mockLog.notifyAttachedServices.args[0]
      assert.equal(args.length, 3)
      assert.equal(args[0], 'device:delete')
      assert.equal(args[1], mockRequest)
      var details = args[2]
      assert.equal(details.uid, uid.toString('hex'))
      assert.equal(details.id, deviceId)
      assert.ok(Date.now() - details.timestamp < 100)
    })
  })
<<<<<<< HEAD
  const mockRequest = mocks.mockRequest({
    log: mockLog,
    metricsContext: mockMetricsContext,
    payload: {
      email: TEST_EMAIL,
      authPW: crypto.randomBytes(32).toString('hex'),
      service: 'sync',
      metricsContext: {
        flowBeginTime: Date.now(),
        flowId: 'F1031DF1031DF1031DF1031DF1031DF1031DF1031DF1031DF1031DF1031DF103',
        entrypoint: 'preferences',
        utmContent: 'some-content-string'
      }
    },
    query: {
      keys: 'true'
    }
  })
  var clientAddress = mockRequest.app.clientAddress
  var emailCode = crypto.randomBytes(16)
  var keyFetchTokenId = crypto.randomBytes(16)
  var sessionTokenId = crypto.randomBytes(16)
  var uid = uuid.v4('binary')
  var mockDB = mocks.mockDB({
    email: TEST_EMAIL,
    emailCode: emailCode,
    emailVerified: false,
    keyFetchTokenId: keyFetchTokenId,
    sessionTokenId: sessionTokenId,
    uid: uid,
    wrapWrapKb: 'wibble'
  }, {
    emailRecord: new error.unknownAccount()
  })
  var mockMailer = mocks.mockMailer()
  var mockPush = mocks.mockPush()
  var accountRoutes = makeRoutes({
    config: {
      securityHistory: {
        enabled: true,
        ipProfiling: {
          enabled: false
        }
=======
})

describe('/account/create', function () {
  it('should create an account', () => {
    // We want to test what's actually written to stdout by the logger.
    const mockLog = log('ERROR', 'test', {
      stdout: {
        on: sinon.spy(),
        write: sinon.spy()
      },
      stderr: {
        on: sinon.spy(),
        write: sinon.spy()
>>>>>>> 3f2b2a65
      }
    })
    mockLog.activityEvent = sinon.spy(() => {
      return P.resolve()
    })
    const mockMetricsContext = mocks.mockMetricsContext({
      gather: sinon.spy(function (data) {
        return P.resolve(this.payload && this.payload.metricsContext)
      })
    })
    const mockRequest = mocks.mockRequest({
      log: mockLog,
      metricsContext: mockMetricsContext,
      payload: {
        email: TEST_EMAIL,
        authPW: crypto.randomBytes(32).toString('hex'),
        service: 'sync',
        metricsContext: {
          flowBeginTime: Date.now(),
          flowId: 'F1031DF1031DF1031DF1031DF1031DF1031DF1031DF1031DF1031DF1031DF103',
          entrypoint: 'preferences',
          utmContent: 'some-content-string'
        }
      },
      query: {
        keys: 'true'
      }
    })
    var clientAddress = mockRequest.app.clientAddress
    var emailCode = crypto.randomBytes(16)
    var keyFetchTokenId = crypto.randomBytes(16)
    var sessionTokenId = crypto.randomBytes(16)
    var uid = uuid.v4('binary')
    var mockDB = mocks.mockDB({
      email: TEST_EMAIL,
      emailCode: emailCode,
      emailVerified: false,
      keyFetchTokenId: keyFetchTokenId,
      sessionTokenId: sessionTokenId,
      uid: uid,
      wrapWrapKb: 'wibble'
    }, {
      emailRecord: new error.unknownAccount()
    })
    var mockMailer = mocks.mockMailer()
    var mockPush = mocks.mockPush()
    var accountRoutes = makeRoutes({
      config: {
        securityHistory: {
          enabled: true
        }
      },
      db: mockDB,
      log: mockLog,
      mailer: mockMailer,
      Password: function () {
        return {
          unwrap: function () {
            return P.resolve('wibble')
          },
          verifyHash: function () {
            return P.resolve('wibble')
          }
        }
      },
      push: mockPush
    })
    var route = getRoute(accountRoutes, '/account/create')

    return runTest(route, mockRequest, function () {
      assert.equal(mockDB.createAccount.callCount, 1, 'createAccount was called')

      assert.equal(mockLog.stdout.write.callCount, 1, 'an sqs event was logged')
      var eventData = JSON.parse(mockLog.stdout.write.getCall(0).args[0])
      assert.equal(eventData.event, 'login', 'it was a login event')
      assert.equal(eventData.data.service, 'sync', 'it was for sync')
      assert.equal(eventData.data.email, TEST_EMAIL, 'it was for the correct email')
      assert.deepEqual(eventData.data.metricsContext, mockRequest.payload.metricsContext, 'it contained the correct metrics context metadata')

      assert.equal(mockLog.activityEvent.callCount, 1, 'log.activityEvent was called once')
      var args = mockLog.activityEvent.args[0]
      assert.equal(args.length, 3, 'log.activityEvent was passed three arguments')
      assert.equal(args[0], 'account.created', 'first argument was event name')
      assert.equal(args[1], mockRequest, 'second argument was request object')
      assert.deepEqual(args[2], { uid: uid.toString('hex') }, 'third argument contained uid')

      assert.equal(mockMetricsContext.validate.callCount, 1, 'metricsContext.validate was called')
      assert.equal(mockMetricsContext.validate.args[0].length, 0, 'validate was called without arguments')

      assert.equal(mockMetricsContext.stash.callCount, 3, 'metricsContext.stash was called three times')

      args = mockMetricsContext.stash.args[0]
      assert.equal(args.length, 1, 'metricsContext.stash was passed one argument first time')
      assert.deepEqual(args[0].tokenId, sessionTokenId, 'argument was session token')
      assert.deepEqual(args[0].uid, uid, 'sessionToken.uid was correct')
      assert.equal(mockMetricsContext.stash.thisValues[0], mockRequest, 'this was request')

      args = mockMetricsContext.stash.args[1]
      assert.equal(args.length, 1, 'metricsContext.stash was passed one argument second time')
      assert.equal(args[0].id, emailCode.toString('hex'), 'argument was synthesized token')
      assert.deepEqual(args[0].uid, uid, 'token.uid was correct')
      assert.equal(mockMetricsContext.stash.thisValues[1], mockRequest, 'this was request')

      args = mockMetricsContext.stash.args[2]
      assert.equal(args.length, 1, 'metricsContext.stash was passed one argument third time')
      assert.deepEqual(args[0].tokenId, keyFetchTokenId, 'argument was key fetch token')
      assert.deepEqual(args[0].uid, uid, 'keyFetchToken.uid was correct')
      assert.equal(mockMetricsContext.stash.thisValues[2], mockRequest, 'this was request')

      assert.equal(mockMetricsContext.setFlowCompleteSignal.callCount, 1, 'metricsContext.setFlowCompleteSignal was called once')
      args = mockMetricsContext.setFlowCompleteSignal.args[0]
      assert.equal(args.length, 1, 'metricsContext.setFlowCompleteSignal was passed one argument')
      assert.deepEqual(args[0], 'account.signed', 'argument was event name')

      var securityEvent = mockDB.securityEvent
      assert.equal(securityEvent.callCount, 1, 'db.securityEvent is called')
      securityEvent = securityEvent.args[0][0]
      assert.equal(securityEvent.name, 'account.create')
      assert.equal(securityEvent.uid, uid)
      assert.equal(securityEvent.ipAddr, clientAddress)
    })
  })
})

describe('/account/login', function () {
  var config = {
    newLoginNotificationEnabled: true,
    securityHistory: {
      enabled: true,
      ipProfiling: {
        enabled: false
      }
    },
    signinConfirmation: {},
    signinUnblock: {
      allowedEmailAddresses: /^.*$/,
      codeLifetime: 1000,
      enabled: true
    }
  }
  // We want to test what's actually written to stdout by the logger.
  const mockLog = log('ERROR', 'test', {
    stdout: {
      on: sinon.spy(),
      write: sinon.spy()
    },
    stderr: {
      on: sinon.spy(),
      write: sinon.spy()
    }
  })
  mockLog.activityEvent = sinon.spy(() => {
    return P.resolve()
  })
  mockLog.flowEvent = sinon.spy(() => {
    return P.resolve()
  })
  const mockMetricsContext = mocks.mockMetricsContext({
    gather: sinon.spy(function (data) {
      return P.resolve(this.payload && this.payload.metricsContext)
    })
  })

  const mockRequest = mocks.mockRequest({
    log: mockLog,
    metricsContext: mockMetricsContext,
    payload: {
      authPW: crypto.randomBytes(32).toString('hex'),
      email: TEST_EMAIL,
      service: 'sync',
      reason: 'signin',
      metricsContext: {
        context: 'fx_desktop_v3',
        flowBeginTime: Date.now(),
        flowId: 'F1031DF1031DF1031DF1031DF1031DF1031DF1031DF1031DF1031DF1031DF103',
        entrypoint: 'preferences',
        utmContent: 'some-content-string'
      }
    },
    query: {
      keys: 'true'
    }
  })
  const mockRequestNoKeys = mocks.mockRequest({
    log: mockLog,
    metricsContext: mockMetricsContext,
    payload: {
      authPW: crypto.randomBytes(32).toString('hex'),
      email: 'test@mozilla.com',
      service: 'dcdb5ae7add825d2',
      reason: 'signin',
      metricsContext: {
        flowBeginTime: Date.now(),
        flowId: 'F1031DF1031DF1031DF1031DF1031DF1031DF1031DF1031DF1031DF1031DF103',
        service: 'dcdb5ae7add825d2'
      }
    },
    query: {}
  })
  const mockRequestWithUnblockCode = mocks.mockRequest({
    log: mockLog,
    query: {},
    payload: {
      authPW: crypto.randomBytes(32).toString('hex'),
      email: 'test@mozilla.com',
      unblockCode: 'ABCD1234',
      service: 'dcdb5ae7add825d2',
      reason: 'signin',
      metricsContext: {
        flowBeginTime: Date.now(),
        flowId: 'F1031DF1031DF1031DF1031DF1031DF1031DF1031DF1031DF1031DF1031DF103',
        service: 'dcdb5ae7add825d2'
      }
    }
  })
  var keyFetchTokenId = crypto.randomBytes(16)
  var sessionTokenId = crypto.randomBytes(16)
  var uid = uuid.v4('binary')
  var mockDB = mocks.mockDB({
    email: TEST_EMAIL,
    emailVerified: true,
    keyFetchTokenId: keyFetchTokenId,
    sessionTokenId: sessionTokenId,
    uid: uid
  })
  var mockMailer = mocks.mockMailer()
  var mockPush = mocks.mockPush()
  var mockCustoms = {
    check: () => P.resolve(),
    flag: () => P.resolve()
  }
  var accountRoutes = makeRoutes({
    checkPassword: function () {
      return P.resolve(true)
    },
    config: config,
    customs: mockCustoms,
    db: mockDB,
    log: mockLog,
    mailer: mockMailer,
    push: mockPush
  })
  var route = getRoute(accountRoutes, '/account/login')

  const defaultEmailRecord = mockDB.emailRecord

  beforeEach(() => {
    mockLog.activityEvent.reset()
    mockLog.flowEvent.reset()
    mockLog.stdout.write.reset()
    mockMailer.sendNewDeviceLoginNotification.reset()
    mockDB.createSessionToken.reset()
    mockDB.sessions.reset()
    mockMetricsContext.stash.reset()
    mockMetricsContext.validate.reset()
    mockMetricsContext.setFlowCompleteSignal.reset()
  })

  describe('sign-in confirmation disabled', function () {

    beforeEach(() => {
      mockDB.emailRecord = defaultEmailRecord
      mockDB.emailRecord.reset()
    })
    it('sign-in does not require verification', function () {
      return runTest(route, mockRequest, function (response) {
        assert.equal(mockDB.emailRecord.callCount, 1, 'db.emailRecord was called')
        assert.equal(mockDB.createSessionToken.callCount, 1, 'db.createSessionToken was called')
        var tokenData = mockDB.createSessionToken.getCall(0).args[0]
        assert.ok(!tokenData.mustVerify, 'sessionToken was created verified')
        assert.ok(!tokenData.tokenVerificationId, 'sessionToken was created verified')
        assert.equal(mockDB.sessions.callCount, 1, 'db.sessions was called')

        assert.equal(mockLog.stdout.write.callCount, 1, 'an sqs event was logged')
        var eventData = JSON.parse(mockLog.stdout.write.getCall(0).args[0])
        assert.equal(eventData.event, 'login', 'it was a login event')
        assert.equal(eventData.data.service, 'sync', 'it was for sync')
        assert.equal(eventData.data.email, TEST_EMAIL, 'it was for the correct email')
        assert.deepEqual(eventData.data.metricsContext, mockRequest.payload.metricsContext, 'it contained the metrics context')

        assert.equal(mockLog.activityEvent.callCount, 1, 'log.activityEvent was called once')
        let args = mockLog.activityEvent.args[0]
        assert.equal(args.length, 3, 'log.activityEvent was passed three arguments')
        assert.equal(args[0], 'account.login', 'first argument was event name')
        assert.equal(args[1], mockRequest, 'second argument was request object')
        assert.deepEqual(args[2], {uid: uid.toString('hex')}, 'third argument contained uid')

        assert.equal(mockLog.flowEvent.callCount, 1, 'log.flowEvent was called once')
        args = mockLog.flowEvent.args[0]
        assert.equal(args.length, 2, 'log.flowEvent was passed two arguments')
        assert.equal(args[0], 'account.login', 'first argument was event name')
        assert.equal(args[1], mockRequest, 'second argument was request object')

        assert.equal(mockMetricsContext.validate.callCount, 1, 'metricsContext.validate was called')
        assert.equal(mockMetricsContext.validate.args[0].length, 0, 'validate was called without arguments')

        assert.equal(mockMetricsContext.stash.callCount, 2, 'metricsContext.stash was called twice')

        args = mockMetricsContext.stash.args[0]
        assert.equal(args.length, 1, 'metricsContext.stash was passed one argument first time')
        assert.deepEqual(args[0].tokenId, sessionTokenId, 'argument was session token')
        assert.deepEqual(args[0].uid, uid, 'sessionToken.uid was correct')
        assert.equal(mockMetricsContext.stash.thisValues[0], mockRequest, 'this was request')

        args = mockMetricsContext.stash.args[1]
        assert.equal(args.length, 1, 'metricsContext.stash was passed one argument second time')
        assert.deepEqual(args[0].tokenId, keyFetchTokenId, 'argument was key fetch token')
        assert.deepEqual(args[0].uid, uid, 'keyFetchToken.uid was correct')
        assert.equal(mockMetricsContext.stash.thisValues[1], mockRequest, 'this was request')

        assert.equal(mockMetricsContext.setFlowCompleteSignal.callCount, 1, 'metricsContext.setFlowCompleteSignal was called once')
        args = mockMetricsContext.setFlowCompleteSignal.args[0]
        assert.equal(args.length, 1, 'metricsContext.setFlowCompleteSignal was passed one argument')
        assert.deepEqual(args[0], 'account.signed', 'argument was event name')

        assert.equal(mockMailer.sendNewDeviceLoginNotification.callCount, 1, 'mailer.sendNewDeviceLoginNotification was called')
        assert.equal(mockMailer.sendNewDeviceLoginNotification.getCall(0).args[1].location.city, 'Mountain View')
        assert.equal(mockMailer.sendNewDeviceLoginNotification.getCall(0).args[1].location.country, 'United States')
        assert.equal(mockMailer.sendNewDeviceLoginNotification.getCall(0).args[1].timeZone, 'America/Los_Angeles')
        assert.equal(mockMailer.sendVerifyLoginEmail.callCount, 0, 'mailer.sendVerifyLoginEmail was not called')
        assert.ok(response.verified, 'response indicates account is verified')
        assert.ok(!response.verificationMethod, 'verificationMethod doesn\'t exist')
        assert.ok(!response.verificationReason, 'verificationReason doesn\'t exist')
      }).then(function () {
        mockLog.activityEvent.reset()
        mockLog.flowEvent.reset()
        mockMailer.sendNewDeviceLoginNotification.reset()
        mockDB.createSessionToken.reset()
        mockMetricsContext.stash.reset()
        mockMetricsContext.setFlowCompleteSignal.reset()
      })
    })

    describe('sign-in unverified account', function () {
      it('sends email code', function () {
        var emailCode = crypto.randomBytes(16)
        mockDB.emailRecord = function () {
          return P.resolve({
            authSalt: crypto.randomBytes(32),
            data: crypto.randomBytes(32),
            email: TEST_EMAIL,
            emailVerified: false,
            emailCode: emailCode,
            kA: crypto.randomBytes(32),
            lastAuthAt: function () {
              return Date.now()
            },
            uid: uid,
            wrapWrapKb: crypto.randomBytes(32)
          })
        }

        return runTest(route, mockRequest, function (response) {
          assert.equal(mockMailer.sendVerifyCode.callCount, 1, 'mailer.sendVerifyCode was called')

          // Verify that the email code was sent
          var verifyCallArgs = mockMailer.sendVerifyCode.getCall(0).args
          assert.equal(verifyCallArgs[1], emailCode, 'mailer.sendVerifyCode was called with emailCode')
          assert.equal(mockLog.flowEvent.callCount, 2, 'log.flowEvent was called twice')
          assert.equal(mockLog.flowEvent.args[0][0], 'account.login', 'first event was login')
          assert.equal(mockLog.flowEvent.args[1][0], 'email.verification.sent', 'second event was sent')
          assert.equal(mockMailer.sendVerifyLoginEmail.callCount, 0, 'mailer.sendVerifyLoginEmail was not called')
          assert.equal(mockMailer.sendNewDeviceLoginNotification.callCount, 0, 'mailer.sendNewDeviceLoginNotification was not called')
          assert.equal(response.verified, false, 'response indicates account is unverified')
          assert.equal(response.verificationMethod, 'email', 'verificationMethod is email')
          assert.equal(response.verificationReason, 'signup', 'verificationReason is signup')
          assert.equal(response.emailSent, true, 'email sent')
        }).then(function () {
          mockLog.flowEvent.reset()
          mockMailer.sendVerifyCode.reset()
          mockDB.createSessionToken.reset()
          mockMetricsContext.stash.reset()
        })
      })
    })
  })

  describe('sign-in confirmation enabled', function () {
    before(() => {
      config.signinConfirmation.enabled = true
      config.signinConfirmation.supportedClients = [ 'fx_desktop_v3' ]
      config.signinConfirmation.enabledEmailAddresses = /.+@mozilla\.com$/

      mockDB.emailRecord = function () {
        return P.resolve({
          authSalt: crypto.randomBytes(32),
          data: crypto.randomBytes(32),
          email: TEST_EMAIL,
          emailVerified: true,
          kA: crypto.randomBytes(32),
          lastAuthAt: function () {
            return Date.now()
          },
          uid: uid,
          wrapWrapKb: crypto.randomBytes(32)
        })
      }
    })

    it('always on', function () {
      config.signinConfirmation.sample_rate = 1

      return runTest(route, mockRequest, function (response) {
        assert.equal(mockDB.createSessionToken.callCount, 1, 'db.createSessionToken was called')
        var tokenData = mockDB.createSessionToken.getCall(0).args[0]
        assert.ok(tokenData.mustVerify, 'sessionToken must be verified before use')
        assert.ok(tokenData.tokenVerificationId, 'sessionToken was created unverified')
        assert.equal(mockMailer.sendVerifyCode.callCount, 0, 'mailer.sendVerifyCode was not called')
        assert.equal(mockMailer.sendNewDeviceLoginNotification.callCount, 0, 'mailer.sendNewDeviceLoginNotification was not called')
        assert.ok(!response.verified, 'response indicates account is not verified')
        assert.equal(response.verificationMethod, 'email', 'verificationMethod is email')
        assert.equal(response.verificationReason, 'login', 'verificationReason is login')

        assert.equal(mockLog.flowEvent.callCount, 2, 'log.flowEvent was called twice')
        assert.equal(mockLog.flowEvent.args[0][0], 'account.login', 'first event was login')
        assert.equal(mockLog.flowEvent.args[1][0], 'email.confirmation.sent', 'second event was sent')

        assert.equal(mockMetricsContext.stash.callCount, 3, 'metricsContext.stash was called three times')
        var args = mockMetricsContext.stash.args[1]
        assert.equal(args.length, 1, 'metricsContext.stash was passed one argument second time')
        assert.ok(/^[0-9a-f]{32}$/.test(args[0].id), 'argument was synthesized token')
        assert.deepEqual(args[0].uid, uid, 'token.uid was correct')
        assert.equal(mockMetricsContext.stash.thisValues[1], mockRequest, 'this was request')

        assert.equal(mockMailer.sendVerifyLoginEmail.callCount, 1, 'mailer.sendVerifyLoginEmail was called')
        assert.equal(mockMailer.sendVerifyLoginEmail.getCall(0).args[2].location.city, 'Mountain View')
        assert.equal(mockMailer.sendVerifyLoginEmail.getCall(0).args[2].location.country, 'United States')
        assert.equal(mockMailer.sendVerifyLoginEmail.getCall(0).args[2].timeZone, 'America/Los_Angeles')
      }).then(function () {
        mockLog.flowEvent.reset()
        mockMailer.sendVerifyLoginEmail.reset()
        mockDB.createSessionToken.reset()
        mockMetricsContext.stash.reset()
      })
    })

    it('on for email regex match, keys requested', function () {
      mockRequest.payload.email = 'test@mozilla.com'
      mockDB.emailRecord = function () {
        return P.resolve({
          authSalt: crypto.randomBytes(32),
          data: crypto.randomBytes(32),
          email: 'test@mozilla.com',
          emailVerified: true,
          kA: crypto.randomBytes(32),
          lastAuthAt: function () {
            return Date.now()
          },
          uid: uid,
          wrapWrapKb: crypto.randomBytes(32)
        })
      }

      return runTest(route, mockRequest, function (response) {
        assert.equal(mockDB.createSessionToken.callCount, 1, 'db.createSessionToken was called')
        var tokenData = mockDB.createSessionToken.getCall(0).args[0]
        assert.ok(tokenData.mustVerify, 'sessionToken must be verified before use')
        assert.ok(tokenData.tokenVerificationId, 'sessionToken was created unverified')
        assert.equal(mockMailer.sendNewDeviceLoginNotification.callCount, 0, 'mailer.sendNewDeviceLoginNotification was not called')
        assert.equal(mockMailer.sendVerifyLoginEmail.callCount, 1, 'mailer.sendVerifyLoginEmail was called')
        assert.ok(!response.verified, 'response indicates account is not verified')
        assert.equal(response.verificationMethod, 'email', 'verificationMethod is email')
        assert.equal(response.verificationReason, 'login', 'verificationReason is login')
      }).then(function () {
        mockMailer.sendVerifyLoginEmail.reset()
        mockDB.createSessionToken.reset()
        mockMetricsContext.setFlowCompleteSignal.reset()
      })
    })

    it('off for email regex match, keys not requested', function () {
      mockDB.emailRecord = function () {
        return P.resolve({
          authSalt: crypto.randomBytes(32),
          data: crypto.randomBytes(32),
          email: 'test@mozilla.com',
          emailVerified: true,
          kA: crypto.randomBytes(32),
          lastAuthAt: function () {
            return Date.now()
          },
          uid: uid,
          wrapWrapKb: crypto.randomBytes(32)
        })
      }

      return runTest(route, mockRequestNoKeys, function (response) {
        assert.equal(mockDB.createSessionToken.callCount, 1, 'db.createSessionToken was called')
        var tokenData = mockDB.createSessionToken.getCall(0).args[0]
        assert.ok(!tokenData.mustVerify, 'sessionToken does not have to be verified')
        assert.ok(tokenData.tokenVerificationId, 'sessionToken was created unverified')
        // Note that *neither* email is sent in this case,
        // since it can't have been a new device connection.
        assert.equal(mockMailer.sendNewDeviceLoginNotification.callCount, 0, 'mailer.sendNewDeviceLoginNotification was not called')
        assert.equal(mockMailer.sendVerifyLoginEmail.callCount, 0, 'mailer.sendVerifyLoginEmail was not called')

        assert.equal(mockMetricsContext.setFlowCompleteSignal.callCount, 1, 'metricsContext.setFlowCompleteSignal was called once')
        assert.deepEqual(mockMetricsContext.setFlowCompleteSignal.args[0][0], 'account.login', 'argument was event name')

        assert.ok(response.verified, 'response indicates account is verified')
        assert.ok(!response.verificationMethod, 'verificationMethod doesn\'t exist')
        assert.ok(!response.verificationReason, 'verificationReason doesn\'t exist')
      }).then(function () {
        mockDB.createSessionToken.reset()
        mockMetricsContext.setFlowCompleteSignal.reset()
      })
    })

    it('off for email regex mismatch', function () {
      config.signinConfirmation.sample_rate = 0
      mockRequest.payload.email = 'moz@fire.fox'
      mockDB.emailRecord = function () {
        return P.resolve({
          authSalt: crypto.randomBytes(32),
          data: crypto.randomBytes(32),
          email: 'moz@fire.fox',
          emailVerified: true,
          kA: crypto.randomBytes(32),
          lastAuthAt: function () {
            return Date.now()
          },
          uid: uid,
          wrapWrapKb: crypto.randomBytes(32)
        })
      }
      return runTest(route, mockRequest, function (response) {
        assert.equal(mockDB.createSessionToken.callCount, 1, 'db.createSessionToken was called')
        var tokenData = mockDB.createSessionToken.getCall(0).args[0]
        assert.ok(!tokenData.mustVerify, 'sessionToken was created verified')
        assert.ok(!tokenData.tokenVerificationId, 'sessionToken was created verified')
        assert.equal(mockMailer.sendNewDeviceLoginNotification.callCount, 1, 'mailer.sendNewDeviceLoginNotification was called')
        assert.equal(mockMailer.sendVerifyLoginEmail.callCount, 0, 'mailer.sendVerifyLoginEmail was not called')
        assert.ok(response.verified, 'response indicates account is verified')
        assert.ok(!response.verificationMethod, 'verificationMethod doesn\'t exist')
        assert.ok(!response.verificationReason, 'verificationReason doesn\'t exist')
      }).then(function () {
        mockMailer.sendNewDeviceLoginNotification.reset()
        mockDB.createSessionToken.reset()
      })
    })

    it('off for unsupported client', function () {
      config.signinConfirmation.supportedClients = [ 'fx_desktop_v999' ]

      return runTest(route, mockRequest, function (response) {
        assert.equal(mockDB.createSessionToken.callCount, 1, 'db.createSessionToken was called')
        var tokenData = mockDB.createSessionToken.getCall(0).args[0]
        assert.ok(!tokenData.mustVerify, 'sessionToken was created verified')
        assert.ok(!tokenData.tokenVerificationId, 'sessionToken was created verified')
        assert.equal(mockMailer.sendNewDeviceLoginNotification.callCount, 1, 'mailer.sendNewDeviceLoginNotification was called')
        assert.equal(mockMailer.sendVerifyLoginEmail.callCount, 0, 'mailer.sendVerifyLoginEmail was not called')
        assert.ok(response.verified, 'response indicates account is verified')
        assert.ok(!response.verificationMethod, 'verificationMethod doesn\'t exist')
        assert.ok(!response.verificationReason, 'verificationReason doesn\'t exist')
      }).then(function () {
        mockMailer.sendNewDeviceLoginNotification.reset()
        mockDB.createSessionToken.reset()
      })
    })

    it('on for suspicious requests', function () {
      mockRequest.payload.email = 'dodgy@mcdodgeface.com'
      mockRequest.app.isSuspiciousRequest = true
      mockDB.emailRecord = function () {
        return P.resolve({
          authSalt: crypto.randomBytes(32),
          data: crypto.randomBytes(32),
          email: 'dodgy@mcdodgeface.com',
          emailVerified: true,
          kA: crypto.randomBytes(32),
          lastAuthAt: function () {
            return Date.now()
          },
          uid: uid,
          wrapWrapKb: crypto.randomBytes(32)
        })
      }

      return runTest(route, mockRequest, function (response) {
        assert.equal(mockDB.createSessionToken.callCount, 1, 'db.createSessionToken was called')
        var tokenData = mockDB.createSessionToken.getCall(0).args[0]
        assert.ok(tokenData.mustVerify, 'sessionToken must be verified before use')
        assert.ok(tokenData.tokenVerificationId, 'sessionToken was created unverified')
        assert.equal(mockMailer.sendNewDeviceLoginNotification.callCount, 0, 'mailer.sendNewDeviceLoginNotification was not called')
        assert.equal(mockMailer.sendVerifyLoginEmail.callCount, 1, 'mailer.sendVerifyLoginEmail was called')
        assert.ok(!response.verified, 'response indicates account is not verified')
        assert.equal(response.verificationMethod, 'email', 'verificationMethod is email')
        assert.equal(response.verificationReason, 'login', 'verificationReason is login')
      }).then(function () {
        mockMailer.sendVerifyLoginEmail.reset()
        mockDB.createSessionToken.reset()
        delete mockRequest.app.isSuspiciousRequest
      })
    })

    it('unverified account gets account confirmation email', function () {
      config.signinConfirmation.supportedClients = [ 'fx_desktop_v3' ]
      mockRequest.payload.email = 'test@mozilla.com'
      mockDB.emailRecord = function () {
        return P.resolve({
          authSalt: crypto.randomBytes(32),
          data: crypto.randomBytes(32),
          email: mockRequest.payload.email,
          emailVerified: false,
          kA: crypto.randomBytes(32),
          lastAuthAt: function () {
            return Date.now()
          },
          uid: uid,
          wrapWrapKb: crypto.randomBytes(32)
        })
      }

      return runTest(route, mockRequest, function (response) {
        assert.equal(mockDB.createSessionToken.callCount, 1, 'db.createSessionToken was called')
        var tokenData = mockDB.createSessionToken.getCall(0).args[0]
        assert.ok(tokenData.mustVerify, 'sessionToken must be verified before use')
        assert.ok(tokenData.tokenVerificationId, 'sessionToken was created unverified')
        assert.equal(mockMailer.sendVerifyCode.callCount, 1, 'mailer.sendVerifyCode was called')
        assert.equal(mockMailer.sendNewDeviceLoginNotification.callCount, 0, 'mailer.sendNewDeviceLoginNotification was not called')
        assert.equal(mockMailer.sendVerifyLoginEmail.callCount, 0, 'mailer.sendVerifyLoginEmail was not called')
        assert.ok(!response.verified, 'response indicates account is not verified')
        assert.equal(response.verificationMethod, 'email', 'verificationMethod is email')
        assert.equal(response.verificationReason, 'signup', 'verificationReason is signup')
      }).then(function () {
        mockMailer.sendVerifyCode.reset()
        mockDB.createSessionToken.reset()
      })
    })

    describe('sign-in with unverified account', function () {
      before(() => {
        mockDB.emailRecord = function () {
          return P.resolve({
            authSalt: crypto.randomBytes(32),
            data: crypto.randomBytes(32),
            email: 'test@mozilla.com',
            emailVerified: false,
            kA: crypto.randomBytes(32),
            lastAuthAt: function () {
              return Date.now()
            },
            uid: uid,
            wrapWrapKb: crypto.randomBytes(32)
          })
        }
      })

      it('sends verify account email', function () {
        return runTest(route, mockRequest, function (response) {
          assert.equal(mockMailer.sendVerifyCode.callCount, 1, 'mailer.sendVerifyCode was called')
          assert.equal(mockMailer.sendVerifyLoginEmail.callCount, 0, 'mailer.sendVerifyLoginEmail was not called')
          assert.equal(mockMailer.sendNewDeviceLoginNotification.callCount, 0, 'mailer.sendNewDeviceLoginNotification was not called')
          assert.equal(response.verified, false, 'response indicates account is unverified')
          assert.equal(response.verificationMethod, 'email', 'verificationMethod is email')
          assert.equal(response.verificationReason, 'signup', 'verificationReason is signup')
          assert.equal(response.emailSent, true, 'email not sent')
        }).then(function () {
          mockMailer.sendVerifyCode.reset()
        })
      })
    })
  })

  it('creating too many sessions causes an error to be logged', function () {
    mockDB.emailRecord = defaultEmailRecord
    mockDB.emailRecord.reset()
    const oldSessions = mockDB.sessions
    mockDB.sessions = sinon.spy(function () {
      return P.resolve(new Array(200))
    })
    mockLog.error = sinon.spy()
    mockRequest.app.clientAddress = '63.245.221.32'
    return runTest(route, mockRequest, function () {
      assert.equal(mockLog.error.callCount, 0, 'log.error was not called')
    }).then(function () {
      mockDB.sessions = sinon.spy(function () {
        return P.resolve(new Array(201))
      })
      mockLog.error.reset()
      return runTest(route, mockRequest, function () {
        assert.equal(mockLog.error.callCount, 1, 'log.error was called')
        assert.equal(mockLog.error.firstCall.args[0].op, 'Account.login')
        assert.equal(mockLog.error.firstCall.args[0].numSessions, 201)
        mockDB.sessions = oldSessions
      })
    })
  })

  describe('checks security history', function () {
    var record
    var clientAddress = mockRequest.app.clientAddress
    before(() => {
      mockLog.info = sinon.spy(function (arg) {
        if (arg.op.indexOf('Account.history') === 0) {
          record = arg
        }
      })
    })

    it('with a seen ip address', function () {
      record = undefined
      var securityQuery
      mockDB.securityEvents = sinon.spy(function (arg) {
        securityQuery = arg
        return P.resolve([
          {
            name: 'account.login',
            createdAt: Date.now(),
            verified: true
          }
        ])
      })
      return runTest(route, mockRequest, function (response) {
        assert.equal(mockDB.securityEvents.callCount, 1, 'db.securityEvents was called')
        assert.equal(securityQuery.uid, uid)
        assert.equal(securityQuery.ipAddr, clientAddress)

        assert.equal(!!record, true, 'log.info was called for Account.history')
        assert.equal(record.op, 'Account.history.verified')
        assert.equal(record.uid, uid.toString('hex'))
        assert.equal(record.events, 1)
        assert.equal(record.recency, 'day')
      })
    })

    it('with a seen, unverified ip address', function () {
      record = undefined
      var securityQuery
      mockDB.securityEvents = sinon.spy(function (arg) {
        securityQuery = arg
        return P.resolve([
          {
            name: 'account.login',
            createdAt: Date.now(),
            verified: false
          }
        ])
      })
      return runTest(route, mockRequest, function (response) {
        assert.equal(mockDB.securityEvents.callCount, 1, 'db.securityEvents was called')
        assert.equal(securityQuery.uid, uid)
        assert.equal(securityQuery.ipAddr, clientAddress)

        assert.equal(!!record, true, 'log.info was called for Account.history')
        assert.equal(record.op, 'Account.history.unverified')
        assert.equal(record.uid, uid.toString('hex'))
        assert.equal(record.events, 1)
      })
    })

    it('with a new ip address', function () {
      record = undefined

      var securityQuery
      mockDB.securityEvents = sinon.spy(function (arg) {
        securityQuery = arg
        return P.resolve([])
      })
      return runTest(route, mockRequest, function (response) {
        assert.equal(mockDB.securityEvents.callCount, 1, 'db.securityEvents was called')
        assert.equal(securityQuery.uid, uid)
        assert.equal(securityQuery.ipAddr, clientAddress)

        assert.equal(record, undefined, 'log.info was not called for Account.history.verified')
      })
    })
  })

  it('records security event', function () {
    var clientAddress = mockRequest.app.clientAddress
    var securityQuery
    mockDB.securityEvent = sinon.spy(function (arg) {
      securityQuery = arg
      return P.resolve()
    })
    return runTest(route, mockRequest, function (response) {
      assert.equal(mockDB.securityEvent.callCount, 1, 'db.securityEvent was called')
      assert.equal(securityQuery.uid, uid)
      assert.equal(securityQuery.ipAddr, clientAddress)
      assert.equal(securityQuery.name, 'account.login')
    })
  })

  describe('blocked by customs', () => {

    describe('can unblock', () => {
      const oldCheck = mockCustoms.check

      before(() => {
        mockCustoms.check = () => P.reject(error.requestBlocked(true))
      })

      after(() => {
        mockCustoms.check = oldCheck
      })

      it('signin unblock disabled', () => {
        config.signinUnblock.enabled = false
        mockLog.flowEvent.reset()
        return runTest(route, mockRequest).then(() => assert.ok(false), err => {
          assert.equal(err.errno, error.ERRNO.REQUEST_BLOCKED, 'correct errno is returned')
          assert.equal(err.output.statusCode, 400, 'correct status code is returned')
          assert.equal(err.output.payload.verificationMethod, undefined, 'no verificationMethod')
          assert.equal(err.output.payload.verificationReason, undefined, 'no verificationReason')
          assert.equal(mockLog.flowEvent.callCount, 1, 'log.flowEvent called once')
          assert.equal(mockLog.flowEvent.args[0][0], 'account.login.blocked', 'first event is blocked')

          mockLog.flowEvent.reset()
        })
      })

      describe('signin unblock enabled', () => {
        before(() => {
          config.signinUnblock.enabled = true
          mockLog.flowEvent.reset()
        })

        it('without unblock code', () => {
          return runTest(route, mockRequest).then(() => assert.ok(false), err => {
            assert.equal(err.errno, error.ERRNO.REQUEST_BLOCKED, 'correct errno is returned')
            assert.equal(err.output.statusCode, 400, 'correct status code is returned')
            assert.equal(err.output.payload.verificationMethod, 'email-captcha')
            assert.equal(err.output.payload.verificationReason, 'login')
            assert.equal(mockLog.flowEvent.callCount, 1, 'log.flowEvent called once')
            assert.equal(mockLog.flowEvent.args[0][0], 'account.login.blocked', 'first event is blocked')
            mockLog.flowEvent.reset()
          })
        })

        describe('with unblock code', () => {
          mockLog.flowEvent.reset()

          it('invalid code', () => {
            mockDB.consumeUnblockCode = () => P.reject(error.invalidUnblockCode())
            return runTest(route, mockRequestWithUnblockCode).then(() => assert.ok(false), err => {
              assert.equal(err.errno, error.ERRNO.INVALID_UNBLOCK_CODE, 'correct errno is returned')
              assert.equal(err.output.statusCode, 400, 'correct status code is returned')
              assert.equal(mockLog.flowEvent.callCount, 2, 'log.flowEvent called twice')
              assert.equal(mockLog.flowEvent.args[1][0], 'account.login.invalidUnblockCode', 'second event is invalid')

              mockLog.flowEvent.reset()
            })
          })

          it('expired code', () => {
            mockDB.consumeUnblockCode = () => P.resolve({ createdAt: Date.now() - config.signinUnblock.codeLifetime - 1 })
            return runTest(route, mockRequestWithUnblockCode).then(() => assert.ok(false), err => {
              assert.equal(err.errno, error.ERRNO.INVALID_UNBLOCK_CODE, 'correct errno is returned')
              assert.equal(err.output.statusCode, 400, 'correct status code is returned')

              assert.equal(mockLog.flowEvent.callCount, 2, 'log.flowEvent called twice')
              assert.equal(mockLog.flowEvent.args[1][0], 'account.login.invalidUnblockCode', 'second event is invalid')

              mockLog.activityEvent.reset()
              mockLog.flowEvent.reset()
            })
          })

          it('valid code', () => {
            mockDB.consumeUnblockCode = () => P.resolve({ createdAt: Date.now() })
            return runTest(route, mockRequestWithUnblockCode, (res) => {
              assert.equal(mockLog.flowEvent.callCount, 4)
              assert.equal(mockLog.flowEvent.args[0][0], 'account.login.blocked', 'first event was account.login.blocked')
              assert.equal(mockLog.flowEvent.args[1][0], 'account.login.confirmedUnblockCode', 'second event was account.login.confirmedUnblockCode')
              assert.equal(mockLog.flowEvent.args[2][0], 'account.login', 'third event was account.login')
            })
          })
        })
      })
    })

    describe('cannot unblock', () => {
      const oldCheck = mockCustoms.check
      before(() => {
        mockCustoms.check = () => P.reject(error.requestBlocked(false))
        config.signinUnblock.enabled = true
      })

      after(() => {
        mockCustoms.check = oldCheck
      })

      it('without an unblock code', () => {
        return runTest(route, mockRequest).then(() => assert.ok(false), err => {
          assert.equal(err.errno, error.ERRNO.REQUEST_BLOCKED, 'correct errno is returned')
          assert.equal(err.output.statusCode, 400, 'correct status code is returned')
          assert.equal(err.output.payload.verificationMethod, undefined, 'no verificationMethod')
          assert.equal(err.output.payload.verificationReason, undefined, 'no verificationReason')
        })
      })

      it('with unblock code', () => {
        return runTest(route, mockRequestWithUnblockCode).then(() => assert.ok(false), err => {
          assert.equal(err.errno, error.ERRNO.REQUEST_BLOCKED, 'correct errno is returned')
          assert.equal(err.output.statusCode, 400, 'correct status code is returned')
          assert.equal(err.output.payload.verificationMethod, undefined, 'no verificationMethod')
          assert.equal(err.output.payload.verificationReason, undefined, 'no verificationReason')
        })
      })
    })
  })
})

describe('/recovery_email/verify_code', function () {
  var uid = uuid.v4('binary').toString('hex')
  const mockLog = mocks.spyLog()
  const mockRequest = mocks.mockRequest({
    log: mockLog,
    query: {},
    payload: {
      uid: uid,
      code: 'e3c5b0e3f5391e134596c27519979b93',
      service: 'sync'
    }
  })
  var dbData = {
    email: TEST_EMAIL,
    emailCode: Buffer(mockRequest.payload.code, 'hex'),
    emailVerified: false,
    uid: uid
  }
  var dbErrors = {
    verifyTokens: error.invalidVerificationCode({})
  }
  var mockDB = mocks.mockDB(dbData, dbErrors)
  var mockMailer = mocks.mockMailer()
  const mockPush = mocks.mockPush()
  var mockCustoms = mocks.mockCustoms()
  var accountRoutes = makeRoutes({
    checkPassword: function () {
      return P.resolve(true)
    },
    config: {},
    customs: mockCustoms,
    db: mockDB,
    log: mockLog,
    mailer: mockMailer,
    push: mockPush
  })
  var route = getRoute(accountRoutes, '/recovery_email/verify_code')
  describe('verifyTokens rejects with INVALID_VERIFICATION_CODE', function () {

    it('without a reminder payload', function () {
      return runTest(route, mockRequest, function (response) {
        assert.equal(mockDB.verifyTokens.callCount, 1, 'calls verifyTokens')
        assert.equal(mockDB.verifyEmail.callCount, 1, 'calls verifyEmail')
        assert.equal(mockCustoms.check.callCount, 1, 'calls customs.check')
        assert.equal(mockLog.notifyAttachedServices.callCount, 1, 'logs verified')

        assert.equal(mockMailer.sendPostVerifyEmail.callCount, 1, 'sendPostVerifyEmail was called once')

        assert.equal(mockLog.activityEvent.callCount, 1, 'activityEvent was called once')
        let args = mockLog.activityEvent.args[0]
        assert.equal(args.length, 3, 'activityEvent was passed three arguments')
        assert.equal(args[0], 'account.verified', 'first argument was event name')
        assert.equal(args[1], mockRequest, 'second argument was request object')
        assert.deepEqual(args[2], { uid: uid }, 'third argument contained uid')

        assert.equal(mockLog.flowEvent.callCount, 2, 'flowEvent was called twice')
        assert.equal(mockLog.flowEvent.args[0][0], 'email.verify_code.clicked', 'first event was clicked')
        args = mockLog.flowEvent.args[1]
        assert.equal(args.length, 2, 'flowEvent was passed two arguments')
        assert.equal(args[0], 'account.verified', 'first argument was event name')
        assert.equal(args[1], mockRequest, 'second argument was request object')

        assert.equal(mockPush.notifyUpdate.callCount, 1, 'mockPush.notifyUpdate should have been called once')
        args = mockPush.notifyUpdate.args[0]
        assert.equal(args.length, 2, 'mockPush.notifyUpdate should have been passed two arguments')
        assert.equal(args[0].toString('hex'), uid, 'first argument should have been uid')
        assert.equal(args[1], 'accountVerify', 'second argument should have been reason')

        assert.equal(JSON.stringify(response), '{}')
      })
      .then(function () {
        mockDB.verifyTokens.reset()
        mockDB.verifyEmail.reset()
        mockLog.activityEvent.reset()
        mockLog.flowEvent.reset()
        mockLog.notifyAttachedServices.reset()
        mockMailer.sendPostVerifyEmail.reset()
        mockPush.notifyUpdate.reset()
      })
    })

    it('with a reminder payload', function () {
      mockRequest.payload.reminder = 'second'

      return runTest(route, mockRequest, function (response) {
        assert.equal(mockLog.activityEvent.callCount, 1, 'activityEvent was called once')

        assert.equal(mockLog.flowEvent.callCount, 3, 'flowEvent was called thrice')
        assert.equal(mockLog.flowEvent.args[0][0], 'email.verify_code.clicked', 'first event was clicked')
        assert.equal(mockLog.flowEvent.args[1][0], 'account.verified', 'second event was account.verified')
        const args = mockLog.flowEvent.args[2]
        assert.equal(args.length, 2, 'flowEvent was passed two arguments')
        assert.equal(args[0], 'account.reminder', 'third event was account.reminder')
        assert.equal(args[1], mockRequest, 'second argument was request object')

        assert.equal(mockMailer.sendPostVerifyEmail.callCount, 1, 'sendPostVerifyEmail was called once')
        assert.equal(mockPush.notifyUpdate.callCount, 1, 'mockPush.notifyUpdate should have been called once')

        assert.equal(JSON.stringify(response), '{}')
      })
      .then(function () {
        mockDB.verifyTokens.reset()
        mockDB.verifyEmail.reset()
        mockLog.activityEvent.reset()
        mockLog.flowEvent.reset()
        mockLog.notifyAttachedServices.reset()
        mockMailer.sendPostVerifyEmail.reset()
        mockPush.notifyUpdate.reset()
      })
    })
  })

  describe('verifyTokens resolves', function () {

    before(() => {
      dbData.emailVerified = true
      dbErrors.verifyTokens = undefined
    })

    it('email verification', function () {
      return runTest(route, mockRequest, function (response) {
        assert.equal(mockDB.verifyTokens.callCount, 1, 'call db.verifyTokens')
        assert.equal(mockDB.verifyEmail.callCount, 0, 'does not call db.verifyEmail')
        assert.equal(mockLog.notifyAttachedServices.callCount, 0, 'does not call log.notifyAttachedServices')
        assert.equal(mockLog.activityEvent.callCount, 0, 'log.activityEvent was not called')
        assert.equal(mockPush.notifyUpdate.callCount, 0, 'mockPush.notifyUpdate should not have been called')
      })
      .then(function () {
        mockDB.verifyTokens.reset()
      })
    })

    it('sign-in confirmation', function () {
      dbData.emailCode = crypto.randomBytes(16)

      return runTest(route, mockRequest, function (response) {
        assert.equal(mockDB.verifyTokens.callCount, 1, 'call db.verifyTokens')
        assert.equal(mockDB.verifyEmail.callCount, 0, 'does not call db.verifyEmail')
        assert.equal(mockLog.notifyAttachedServices.callCount, 0, 'does not call log.notifyAttachedServices')

        assert.equal(mockLog.activityEvent.callCount, 1, 'log.activityEvent was called once')
        var args = mockLog.activityEvent.args[0]
        assert.equal(args.length, 3, 'log.activityEvent was passed three arguments')
        assert.equal(args[0], 'account.confirmed', 'first argument was event name')
        assert.equal(args[1], mockRequest, 'second argument was request object')
        assert.deepEqual(args[2], { uid: uid }, 'third argument contained uid')

        assert.equal(mockPush.notifyUpdate.callCount, 1, 'mockPush.notifyUpdate should have been called once')
        args = mockPush.notifyUpdate.args[0]
        assert.equal(args.length, 2, 'mockPush.notifyUpdate should have been passed two arguments')
        assert.equal(args[0].toString('hex'), uid, 'first argument should have been uid')
        assert.equal(args[1], 'accountConfirm', 'second argument should have been reason')
      })
      .then(function () {
        mockDB.verifyTokens.reset()
        mockLog.activityEvent.reset()
        mockPush.notifyUpdate.reset()
      })
    })
  })
})

describe('/account/keys', function () {
  var keyFetchTokenId = crypto.randomBytes(16)
  var uid = uuid.v4('binary')
  const mockLog = mocks.spyLog()
  const mockRequest = mocks.mockRequest({
    credentials: {
      emailVerified: true,
      id: keyFetchTokenId.toString('hex'),
      keyBundle: crypto.randomBytes(16),
      tokenId: keyFetchTokenId,
      tokenVerificationId: undefined,
      tokenVerified: true,
      uid: uid
    },
    log: mockLog
  })
  var mockDB = mocks.mockDB()
  var accountRoutes = makeRoutes({
    db: mockDB,
    log: mockLog
  })
  var route = getRoute(accountRoutes, '/account/keys')

  it('verified token', function () {
    return runTest(route, mockRequest, function (response) {
      assert.deepEqual(response, {bundle: mockRequest.auth.credentials.keyBundle.toString('hex')}, 'response was correct')

      assert.equal(mockDB.deleteKeyFetchToken.callCount, 1, 'db.deleteKeyFetchToken was called once')
      var args = mockDB.deleteKeyFetchToken.args[0]
      assert.equal(args.length, 1, 'db.deleteKeyFetchToken was passed one argument')
      assert.equal(args[0], mockRequest.auth.credentials, 'db.deleteKeyFetchToken was passed key fetch token')

      assert.equal(mockLog.activityEvent.callCount, 1, 'log.activityEvent was called once')
      args = mockLog.activityEvent.args[0]
      assert.equal(args.length, 3, 'log.activityEvent was passed three arguments')
      assert.equal(args[0], 'account.keyfetch', 'first argument was event name')
      assert.equal(args[1], mockRequest, 'second argument was request object')
      assert.deepEqual(args[2], {uid: uid.toString('hex')}, 'third argument contained uid')
    })
      .then(function () {
        mockLog.activityEvent.reset()
        mockDB.deleteKeyFetchToken.reset()
      })
  })

  it('unverified token', function () {
    mockRequest.auth.credentials.tokenVerificationId = crypto.randomBytes(16)
    mockRequest.auth.credentials.tokenVerified = false
    return runTest(route, mockRequest).then(() => assert.ok(false), response => {
      assert.equal(response.errno, 104, 'correct errno for unverified account')
      assert.equal(response.message, 'Unverified account', 'correct error message')
    })
      .then(function () {
        mockLog.activityEvent.reset()
      })
  })
})

describe('/account/destroy', function () {
  it('should delete the account', () => {
    var email = 'foo@example.com'
    var uid = uuid.v4('binary')
    var mockDB = mocks.mockDB({
      email: email,
      uid: uid
    })
    const mockLog = mocks.spyLog()
    const mockRequest = mocks.mockRequest({
      log: mockLog,
      payload: {
        email: email,
        authPW: new Array(65).join('f')
      }
    })
    var accountRoutes = makeRoutes({
      checkPassword: function () {
        return P.resolve(true)
      },
      config: {
        domain: 'wibble'
      },
      db: mockDB,
      log: mockLog
    })
    var route = getRoute(accountRoutes, '/account/destroy')

    return runTest(route, mockRequest, function () {
      assert.equal(mockDB.emailRecord.callCount, 1, 'db.emailRecord was called once')
      var args = mockDB.emailRecord.args[0]
      assert.equal(args.length, 2, 'db.emailRecord was passed two arguments')
      assert.equal(args[0], email, 'first argument was email address')
      assert.equal(args[1], true, 'second argument was customs.check result')

      assert.equal(mockDB.deleteAccount.callCount, 1, 'db.deleteAccount was called once')
      args = mockDB.deleteAccount.args[0]
      assert.equal(args.length, 1, 'db.deleteAccount was passed one argument')
      assert.equal(args[0].email, email, 'db.deleteAccount was passed email record')
      assert.deepEqual(args[0].uid, uid, 'email record had correct uid')

      assert.equal(mockLog.notifyAttachedServices.callCount, 1, 'log.notifyAttachedServices was called once')
      args = mockLog.notifyAttachedServices.args[0]
      assert.equal(args.length, 3, 'log.notifyAttachedServices was passed three arguments')
      assert.equal(args[0], 'delete', 'first argument was event name')
      assert.equal(args[1], mockRequest, 'second argument was request object')
      assert.equal(args[2].uid, uid.toString('hex') + '@wibble', 'third argument was event data')

      assert.equal(mockLog.activityEvent.callCount, 1, 'log.activityEvent was called once')
      args = mockLog.activityEvent.args[0]
      assert.equal(args.length, 3, 'log.activityEvent was passed three arguments')
      assert.equal(args[0], 'account.deleted', 'first argument was event name')
      assert.equal(args[1], mockRequest, 'second argument was request object')
      assert.equal(args[2].uid, uid.toString('hex'), 'third argument was event data')
    })
  })
})

describe('/account/devices', function () {
  it('should return the devices list', () => {
    var mockRequest = mocks.mockRequest({
      credentials: {
        uid: crypto.randomBytes(16),
        tokenId: crypto.randomBytes(16)
      },
      payload: {}
    })
    var unnamedDevice = { sessionToken: crypto.randomBytes(16) }
    var mockDB = mocks.mockDB({
      devices: [
        { name: 'current session', type: 'mobile', sessionToken: mockRequest.auth.credentials.tokenId },
        { name: 'has no type', sessionToken: crypto.randomBytes(16) },
        { name: 'has device type', sessionToken: crypto.randomBytes(16), uaDeviceType: 'wibble' },
        unnamedDevice
      ]
    })
    var mockDevices = mocks.mockDevices()
    var accountRoutes = makeRoutes({
      db: mockDB,
      devices: mockDevices
    })
    var route = getRoute(accountRoutes, '/account/devices')

    return runTest(route, mockRequest, function (response) {
      assert.ok(Array.isArray(response), 'response is array')
      assert.equal(response.length, 4, 'response contains 4 items')

      assert.equal(response[0].name, 'current session')
      assert.equal(response[0].type, 'mobile')
      assert.equal(response[0].sessionToken, undefined)
      assert.equal(response[0].isCurrentDevice, true)

      assert.equal(response[1].name, 'has no type')
      assert.equal(response[1].type, 'desktop')
      assert.equal(response[1].sessionToken, undefined)
      assert.equal(response[1].isCurrentDevice, false)

      assert.equal(response[2].name, 'has device type')
      assert.equal(response[2].type, 'wibble')
      assert.equal(response[2].isCurrentDevice, false)

      assert.equal(response[3].name, null)

      assert.equal(mockDB.devices.callCount, 1, 'db.devices was called once')
      assert.equal(mockDB.devices.args[0].length, 1, 'db.devices was passed one argument')
      assert.deepEqual(mockDB.devices.args[0][0], mockRequest.auth.credentials.uid, 'db.devices was passed uid')

      assert.equal(mockDevices.synthesizeName.callCount, 1, 'mockDevices.synthesizeName was called once')
      assert.equal(mockDevices.synthesizeName.args[0].length, 1, 'mockDevices.synthesizeName was passed one argument')
      assert.equal(mockDevices.synthesizeName.args[0][0], unnamedDevice, 'mockDevices.synthesizeName was passed unnamed device')
    })
  })
})

describe('/account/login/send_unblock_code', function () {
  var uid = uuid.v4('binary').toString('hex')
  const mockLog = mocks.spyLog()
  var mockRequest = mocks.mockRequest({
    log: mockLog,
    payload: {
      email: TEST_EMAIL,
      metricsContext: {
        context: 'fx_desktop_v3',
        flowBeginTime: Date.now(),
        flowId: 'F1031DF1031DF1031DF1031DF1031DF1031DF1031DF1031DF1031DF1031DF103',
        entrypoint: 'preferences',
        utmContent: 'some-content-string'
      }
    }
  })
  var mockMailer = mocks.mockMailer()
  var mockDb = mocks.mockDB({
    uid: uid,
    email: TEST_EMAIL
  })
  var config = {
    signinUnblock: {
      allowedEmailAddresses: /^.*$/
    }
  }
  var accountRoutes = makeRoutes({
    config: config,
    db: mockDb,
    log: mockLog,
    mailer: mockMailer
  })
  var route = getRoute(accountRoutes, '/account/login/send_unblock_code')

  it('signin unblock enabled', function () {
    config.signinUnblock.enabled = true
    return runTest(route, mockRequest, function (response) {
      assert.ok(!(response instanceof Error), response.stack)
      assert.deepEqual(response, {}, 'response has no keys')

      assert.equal(mockDb.emailRecord.callCount, 1, 'db.emailRecord called')
      assert.equal(mockDb.emailRecord.args[0][0], TEST_EMAIL)

      assert.equal(mockDb.createUnblockCode.callCount, 1, 'db.createUnblockCode called')
      var dbArgs = mockDb.createUnblockCode.args[0]
      assert.equal(dbArgs.length, 1)
      assert.equal(dbArgs[0], uid)

      assert.equal(mockMailer.sendUnblockCode.callCount, 1, 'called mailer.sendUnblockCode')
      var args = mockMailer.sendUnblockCode.args[0]
      assert.equal(args.length, 3, 'mailer.sendUnblockCode called with 3 args')

      assert.equal(mockLog.flowEvent.callCount, 1, 'log.flowEvent was called once')
      args = mockLog.flowEvent.args[0]
      assert.equal(args.length, 2, 'log.flowEvent was passed two arguments')
      assert.equal(args[0], 'account.login.sentUnblockCode', 'first argument was event name')
      mockLog.flowEvent.reset()
    })
  })

  it('signin unblock disabled', function () {
    config.signinUnblock.enabled = false

    return runTest(route, mockRequest).then(() => assert.ok(false), err => {
      assert.equal(err.output.statusCode, 503, 'correct status code is returned')
      assert.equal(err.errno, error.ERRNO.FEATURE_NOT_ENABLED, 'correct errno is returned')

      assert.equal(mockLog.flowEvent.callCount, 0, 'log.flowEvent was not called')
    })
  })
})

describe('/account/login/reject_unblock_code', function () {
  it('should consume the unblock code', () => {
    var uid = uuid.v4('binary').toString('hex')
    var unblockCode = 'A1B2C3D4'
    var mockRequest = mocks.mockRequest({
      payload: {
        uid: uid,
        unblockCode: unblockCode
      }
    })
    var mockDb = mocks.mockDB()
    var accountRoutes = makeRoutes({
      db: mockDb
    })
    var route = getRoute(accountRoutes, '/account/login/reject_unblock_code')

    return runTest(route, mockRequest, function (response) {
      assert.ok(!(response instanceof Error), response.stack)
      assert.deepEqual(response, {}, 'response has no keys')

      assert.equal(mockDb.consumeUnblockCode.callCount, 1, 'consumeUnblockCode is called')
      var args = mockDb.consumeUnblockCode.args[0]
      assert.equal(args.length, 2)
      assert.equal(args[0].toString('hex'), uid)
      assert.equal(args[1], unblockCode)
    })
  })
})<|MERGE_RESOLUTION|>--- conflicted
+++ resolved
@@ -306,34 +306,6 @@
 
 })
 
-<<<<<<< HEAD
-test('/account/reset', function (t) {
-  var uid = uuid.v4('binary')
-  const mockLog = mocks.spyLog()
-  const mockRequest = mocks.mockRequest({
-    credentials: {
-      uid: uid.toString('hex')
-    },
-    log: mockLog,
-    payload: {
-      authPW: crypto.randomBytes(32).toString('hex')
-    }
-  })
-  var mockDB = mocks.mockDB({
-    uid: uid,
-    email: TEST_EMAIL,
-    wrapWrapKb: crypto.randomBytes(32)
-  })
-  var mockCustoms = mocks.mockCustoms()
-  var mockPush = mocks.mockPush()
-  var accountRoutes = makeRoutes({
-    config: {
-      securityHistory: {
-        enabled: true,
-        ipProfiling: {
-          enabled: false
-        }
-=======
 describe('/account/reset', function () {
   it('should do things', () => {
     var uid = uuid.v4('binary')
@@ -345,7 +317,6 @@
       log: mockLog,
       payload: {
         authPW: crypto.randomBytes(32).toString('hex')
->>>>>>> 3f2b2a65
       }
     })
     var mockDB = mocks.mockDB({
@@ -702,51 +673,6 @@
       assert.ok(Date.now() - details.timestamp < 100)
     })
   })
-<<<<<<< HEAD
-  const mockRequest = mocks.mockRequest({
-    log: mockLog,
-    metricsContext: mockMetricsContext,
-    payload: {
-      email: TEST_EMAIL,
-      authPW: crypto.randomBytes(32).toString('hex'),
-      service: 'sync',
-      metricsContext: {
-        flowBeginTime: Date.now(),
-        flowId: 'F1031DF1031DF1031DF1031DF1031DF1031DF1031DF1031DF1031DF1031DF103',
-        entrypoint: 'preferences',
-        utmContent: 'some-content-string'
-      }
-    },
-    query: {
-      keys: 'true'
-    }
-  })
-  var clientAddress = mockRequest.app.clientAddress
-  var emailCode = crypto.randomBytes(16)
-  var keyFetchTokenId = crypto.randomBytes(16)
-  var sessionTokenId = crypto.randomBytes(16)
-  var uid = uuid.v4('binary')
-  var mockDB = mocks.mockDB({
-    email: TEST_EMAIL,
-    emailCode: emailCode,
-    emailVerified: false,
-    keyFetchTokenId: keyFetchTokenId,
-    sessionTokenId: sessionTokenId,
-    uid: uid,
-    wrapWrapKb: 'wibble'
-  }, {
-    emailRecord: new error.unknownAccount()
-  })
-  var mockMailer = mocks.mockMailer()
-  var mockPush = mocks.mockPush()
-  var accountRoutes = makeRoutes({
-    config: {
-      securityHistory: {
-        enabled: true,
-        ipProfiling: {
-          enabled: false
-        }
-=======
 })
 
 describe('/account/create', function () {
@@ -760,7 +686,6 @@
       stderr: {
         on: sinon.spy(),
         write: sinon.spy()
->>>>>>> 3f2b2a65
       }
     })
     mockLog.activityEvent = sinon.spy(() => {
@@ -889,10 +814,7 @@
   var config = {
     newLoginNotificationEnabled: true,
     securityHistory: {
-      enabled: true,
-      ipProfiling: {
-        enabled: false
-      }
+      enabled: true
     },
     signinConfirmation: {},
     signinUnblock: {
