--- conflicted
+++ resolved
@@ -20,187 +20,13 @@
 const config = {
   lastAccessTimeUpdates: {},
   signinConfirmation: {},
-  signinUnblock: {},
-  securityHistory: {}
+  signinUnblock: {}
 }
 
 const features = proxyquire('../../lib/features', {
   crypto: crypto
 })(config)
 
-<<<<<<< HEAD
-test(
-  'interface is correct',
-  t => {
-    t.equal(typeof features, 'object', 'object type should be exported')
-    t.equal(Object.keys(features).length, 5, 'object should have four properties')
-    t.equal(typeof features.isSampledUser, 'function', 'isSampledUser should be function')
-    t.equal(typeof features.isLastAccessTimeEnabledForUser, 'function', 'isLastAccessTimeEnabledForUser should be function')
-    t.equal(typeof features.isSigninConfirmationEnabledForUser, 'function', 'isSigninConfirmationEnabledForUser should be function')
-    t.equal(typeof features.isSigninUnblockEnabledForUser, 'function', 'isSigninUnblockEnabledForUser should be function')
-    t.equal(typeof features.canBypassSiginConfirmation, 'function', 'canBypassSiginConfirmation should be function')
-
-    t.equal(crypto.createHash.callCount, 1, 'crypto.createHash should have been called once on require')
-    let args = crypto.createHash.args[0]
-    t.equal(args.length, 1, 'crypto.createHash should have been passed one argument')
-    t.equal(args[0], 'sha1', 'crypto.createHash algorithm should have been sha1')
-
-    t.equal(hash.update.callCount, 2, 'hash.update should have been called twice on require')
-    args = hash.update.args[0]
-    t.equal(args.length, 1, 'hash.update should have been passed one argument first time')
-    t.equal(typeof args[0], 'string', 'hash.update data should have been a string first time')
-    args = hash.update.args[1]
-    t.equal(args.length, 1, 'hash.update should have been passed one argument second time')
-    t.equal(typeof args[0], 'string', 'hash.update data should have been a string second time')
-
-    t.equal(hash.digest.callCount, 1, 'hash.digest should have been called once on require')
-    args = hash.digest.args[0]
-    t.equal(args.length, 1, 'hash.digest should have been passed one argument')
-    t.equal(args[0], 'hex', 'hash.digest ecnoding should have been hex')
-
-    crypto.createHash.reset()
-    hash.update.reset()
-    hash.digest.reset()
-
-    t.end()
-  }
-)
-
-test(
-  'isSampledUser',
-  t => {
-    let uid = Buffer.alloc(32, 0xff)
-    let sampleRate = 1
-    hashResult = Array(40).fill('f').join('')
-
-    t.equal(features.isSampledUser(sampleRate, uid, 'foo'), true, 'should always return true if sample rate is 1')
-
-    t.equal(crypto.createHash.callCount, 0, 'crypto.createHash should not have been called')
-    t.equal(hash.update.callCount, 0, 'hash.update should not have been called')
-    t.equal(hash.digest.callCount, 0, 'hash.digest should not have been called')
-
-    sampleRate = 0
-    hashResult = Array(40).fill('0').join('')
-
-    t.equal(features.isSampledUser(sampleRate, uid, 'foo'), false, 'should always return false if sample rate is 0')
-
-    t.equal(crypto.createHash.callCount, 0, 'crypto.createHash should not have been called')
-    t.equal(hash.update.callCount, 0, 'hash.update should not have been called')
-    t.equal(hash.digest.callCount, 0, 'hash.digest should not have been called')
-
-    sampleRate = 0.05
-    // First 27 characters are ignored, last 13 are 0.04 * 0xfffffffffffff
-    hashResult = '0000000000000000000000000000a3d70a3d70a6'
-
-    t.equal(features.isSampledUser(sampleRate, uid, 'foo'), true, 'should return true if sample rate is greater than the extracted cohort value')
-
-    t.equal(crypto.createHash.callCount, 1, 'crypto.createHash should have been called once')
-    let args = crypto.createHash.args[0]
-    t.equal(args.length, 1, 'crypto.createHash should have been passed one argument')
-    t.equal(args[0], 'sha1', 'crypto.createHash algorithm should have been sha1')
-
-    t.equal(hash.update.callCount, 2, 'hash.update should have been called twice')
-    args = hash.update.args[0]
-    t.equal(args.length, 1, 'hash.update should have been passed one argument first time')
-    t.equal(args[0], uid.toString('hex'), 'hash.update data should have been stringified uid first time')
-    args = hash.update.args[1]
-    t.equal(args.length, 1, 'hash.update should have been passed one argument second time')
-    t.equal(args[0], 'foo', 'hash.update data should have been key second time')
-
-    t.equal(hash.digest.callCount, 1, 'hash.digest should have been called once')
-    args = hash.digest.args[0]
-    t.equal(args.length, 1, 'hash.digest should have been passed one argument')
-    t.equal(args[0], 'hex', 'hash.digest ecnoding should have been hex')
-
-    crypto.createHash.reset()
-    hash.update.reset()
-    hash.digest.reset()
-
-    sampleRate = 0.04
-
-    t.equal(features.isSampledUser(sampleRate, uid, 'bar'), false, 'should return false if sample rate is equal to the extracted cohort value')
-
-    t.equal(crypto.createHash.callCount, 1, 'crypto.createHash should have been called once')
-    t.equal(hash.update.callCount, 2, 'hash.update should have been called twice')
-    t.equal(hash.update.args[0][0], uid.toString('hex'), 'hash.update data should have been stringified uid first time')
-    t.equal(hash.update.args[1][0], 'bar', 'hash.update data should have been key second time')
-    t.equal(hash.digest.callCount, 1, 'hash.digest should have been called once')
-
-    crypto.createHash.reset()
-    hash.update.reset()
-    hash.digest.reset()
-
-    sampleRate = 0.03
-
-    t.equal(features.isSampledUser(sampleRate, uid, 'foo'), false, 'should return false if sample rate is less than the extracted cohort value')
-
-    crypto.createHash.reset()
-    hash.update.reset()
-    hash.digest.reset()
-
-    uid = Array(64).fill('7').join('')
-    sampleRate = 0.03
-    // First 27 characters are ignored, last 13 are 0.02 * 0xfffffffffffff
-    hashResult = '000000000000000000000000000051eb851eb852'
-
-    t.equal(features.isSampledUser(sampleRate, uid, 'wibble'), true, 'should return true if sample rate is greater than the extracted cohort value')
-
-    t.equal(hash.update.callCount, 2, 'hash.update should have been called twice')
-    t.equal(hash.update.args[0][0], uid, 'hash.update data should have been stringified uid first time')
-    t.equal(hash.update.args[1][0], 'wibble', 'hash.update data should have been key second time')
-
-    crypto.createHash.reset()
-    hash.update.reset()
-    hash.digest.reset()
-
-    t.end()
-  }
-)
-
-test(
-  'isLastAccessTimeEnabledForUser',
-  t => {
-    const uid = 'foo'
-    const email = 'bar@mozilla.com'
-    // First 27 characters are ignored, last 13 are 0.02 * 0xfffffffffffff
-    hashResult = '000000000000000000000000000051eb851eb852'
-
-    config.lastAccessTimeUpdates.enabled = true
-    config.lastAccessTimeUpdates.sampleRate = 0
-    config.lastAccessTimeUpdates.enabledEmailAddresses = /.+@mozilla\.com$/
-    t.equal(features.isLastAccessTimeEnabledForUser(uid, email), true, 'should return true when email address matches')
-
-    config.lastAccessTimeUpdates.enabledEmailAddresses = /.+@mozilla\.org$/
-    t.equal(features.isLastAccessTimeEnabledForUser(uid, email), false, 'should return false when email address does not match')
-
-    config.lastAccessTimeUpdates.sampleRate = 0.03
-    t.equal(features.isLastAccessTimeEnabledForUser(uid, email), true, 'should return true when sample rate matches')
-
-    config.lastAccessTimeUpdates.sampleRate = 0.02
-    t.equal(features.isLastAccessTimeEnabledForUser(uid, email), false, 'should return false when sample rate does not match')
-
-    config.lastAccessTimeUpdates.enabled = false
-    config.lastAccessTimeUpdates.sampleRate = 0.03
-    config.lastAccessTimeUpdates.enabledEmailAddresses = /.+@mozilla\.com$/
-    t.equal(features.isLastAccessTimeEnabledForUser(uid, email), false, 'should return false when feature is disabled')
-
-    t.end()
-  }
-)
-
-test(
-  'isSigninConfirmationEnabledForUser',
-  t => {
-    const uid = 'wibble'
-    const email = 'blee@mozilla.com'
-    const request = {
-      app: {
-        isSuspiciousRequest: true
-      },
-      payload: {
-        metricsContext: {
-          context: 'iframe'
-=======
 describe('features', () => {
   it(
     'interface is correct',
@@ -367,7 +193,6 @@
           metricsContext: {
             context: 'iframe'
           }
->>>>>>> 3f2b2a65
         }
       }
       // First 27 characters are ignored, last 13 are 0.02 * 0xfffffffffffff
@@ -439,50 +264,9 @@
       assert.equal(features.isSigninUnblockEnabledForUser(uid, email, request), false, 'should return false when context is not supported')
 
 
-<<<<<<< HEAD
-    request.payload.metricsContext.context = 'iframe'
-    unblock.enabled = false
-    t.equal(features.isSigninUnblockEnabledForUser(uid, email, request), false, 'should return false when feature is disabled')
-
-    t.end()
-  }
-)
-
-test(
-  'canBypassSiginConfirmation',
-  t => {
-    const request = {}
-    const securityEvents = []
-
-    config.securityHistory.enabled = true
-    config.securityHistory.ipProfiling = {
-      enabled: true
-    }
-    t.equal(features.canBypassSiginConfirmation(true, 'day', securityEvents, request), true, 'should return true if verified and regency within day')
-
-    config.securityHistory.enabled = true
-    config.securityHistory.ipProfiling = {
-      enabled: false
-    }
-    t.equal(features.canBypassSiginConfirmation(true, 'day', securityEvents, request), false, 'should return false if profiling disabled')
-
-    config.securityHistory.enabled = true
-    config.securityHistory.ipProfiling = {
-      enabled: true
-    }
-    t.equal(features.canBypassSiginConfirmation(true, 'week', securityEvents, request), false, 'should return false if verified but not within day')
-
-    config.securityHistory.enabled = false
-    t.equal(features.canBypassSiginConfirmation(true, 'day', securityEvents, request), false, 'should return false if security events disabled')
-
-    t.end()
-  }
-)
-=======
       request.payload.metricsContext.context = 'iframe'
       unblock.enabled = false
       assert.equal(features.isSigninUnblockEnabledForUser(uid, email, request), false, 'should return false when feature is disabled')
     }
   )
-})
->>>>>>> 3f2b2a65
+})