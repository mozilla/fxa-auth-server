--- conflicted
+++ resolved
@@ -129,18 +129,16 @@
     updateDevice: sinon.spy(function (uid, sessionTokenId, device) {
       return P.resolve(device)
     }),
-<<<<<<< HEAD
     sessionTokenWithVerificationStatus: sinon.spy(function () {
       return P.resolve({
         tokenVerified: true
       })
-=======
+    }),
     verifyTokens: sinon.spy(function () {
       if (errors.verifyTokens) {
         return P.reject(errors.verifyTokens)
       }
       return P.resolve()
->>>>>>> 4107e585
     })
   })
 }
